--- conflicted
+++ resolved
@@ -49,9 +49,7 @@
 UPF_MODE = "af_packet"
 BESSD_PORT = 10514
 PROMETHEUS_PORT = 8080
-<<<<<<< HEAD
 PFCP_PORT = 8805
-=======
 REQUIRED_CPU_EXTENSIONS = ["avx2", "rdrand"]
 
 
@@ -59,7 +57,6 @@
     """Custom error to be raised when CPU doesn't support required instructions."""
 
     pass
->>>>>>> fa7b9d0a
 
 
 class UPFOperatorCharm(CharmBase):
@@ -104,7 +101,6 @@
             ],
             network_attachment_definitions_func=self._network_attachment_definitions_from_config,
         )
-        self.framework.observe(self.on.install, self._on_install)
         self.framework.observe(self.on.config_changed, self._on_config_changed)
         self.framework.observe(self.on.bessd_pebble_ready, self._on_bessd_pebble_ready)
         self.framework.observe(self.on.pfcp_agent_pebble_ready, self._on_pfcp_agent_pebble_ready)
@@ -113,9 +109,6 @@
         )
         self.framework.observe(self.on.install, self._on_install)
         self.framework.observe(self.on.remove, self._on_remove)
-
-    def _on_install(self, event: EventBase) -> None:
-        self._create_external_upf_service()
 
     def _create_external_upf_service(self) -> None:
         client = Client()
@@ -175,6 +168,7 @@
                 "Please use a CPU that has the following capabilities: "
                 f"{', '.join(REQUIRED_CPU_EXTENSIONS)}"
             )
+        self._create_external_upf_service()
 
     def _on_fiveg_n3_request(self, event: EventBase) -> None:
         """Handles 5G N3 requests events.
