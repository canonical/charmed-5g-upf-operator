options:
  dnn:
    type: string
    default: internet
    description: Data Network Name (DNN)
  gnb-subnet:
    type: string
    default: 192.168.251.0/24
    description: gNodeB subnet.
  core-interface:
    type: string
    description: Interface on the host to use for the Core Network.
  core-ip:
    type: string
    default: 192.168.250.3/24
    description: IP address used by the UPF's Core interface.
  core-gateway-ip:
    type: string
    default: 192.168.250.1
    description: Gateway IP address to the Core Network.
  core-interface-mtu-size:
    type: int
    description: |
      MTU for the core interface (1200 <= MTU <= 65536) in bytes.
      If not specified, Multus will use its default value (typically 1500).
  access-interface:
    type: string
    description: Interface on the host to use for the Access Network.
  access-ip:
    type: string
    default: 192.168.252.3/24
    description: IP address used by the UPF's Access interface.
  access-gateway-ip:
    type: string
    default: 192.168.252.1
    description: Gateway IP address to the Access Network.
<<<<<<< HEAD
  access-interface-mtu-size:
    type: int
    description: |
      MTU for the access interface (1200 <= MTU <= 65536) in bytes.
      If not specified, Multus will use its default value (typically 1500).
=======
  external-upf-hostname:
    type: string
    description: |-
      Externally accessible FQDN for the UPF.
      If not provided, it will default to the LoadBalancer Service hostname. 
      If that is not available, it will default to the internal
      Kubernetes FQDN of the service.
>>>>>>> cb87d0d1
<|MERGE_RESOLUTION|>--- conflicted
+++ resolved
@@ -34,18 +34,15 @@
     type: string
     default: 192.168.252.1
     description: Gateway IP address to the Access Network.
-<<<<<<< HEAD
   access-interface-mtu-size:
     type: int
     description: |
       MTU for the access interface (1200 <= MTU <= 65536) in bytes.
       If not specified, Multus will use its default value (typically 1500).
-=======
   external-upf-hostname:
     type: string
     description: |-
       Externally accessible FQDN for the UPF.
       If not provided, it will default to the LoadBalancer Service hostname. 
       If that is not available, it will default to the internal
-      Kubernetes FQDN of the service.
->>>>>>> cb87d0d1
+      Kubernetes FQDN of the service.