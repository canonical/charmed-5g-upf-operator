# Copyright 2023 Canonical Ltd.
# See LICENSE file for licensing details.

import json
import unittest
from io import StringIO
from unittest.mock import MagicMock, Mock, call, patch

from lightkube.models.core_v1 import ServicePort, ServiceSpec
from lightkube.models.meta_v1 import ObjectMeta
from lightkube.resources.core_v1 import Service
from ops import testing
from ops.model import ActiveStatus, BlockedStatus, MaintenanceStatus, WaitingStatus
from ops.pebble import ExecError

from charm import IncompatibleCPUError, UPFOperatorCharm


def read_file(path: str) -> str:
    """Reads a file and returns as a string.

    Args:
        path (str): path to the file.

    Returns:
        str: content of the file.
    """
    with open(path, "r") as f:
        content = f.read()
    return content


class TestCharm(unittest.TestCase):
    @patch("lightkube.core.client.GenericSyncClient")
    @patch(
        "charm.KubernetesServicePatch",
        lambda charm, ports: None,
    )
    def setUp(self, patch_k8s_client):
        self.namespace = "whatever"
        self.harness = testing.Harness(UPFOperatorCharm)
        self.harness.set_model_name(name=self.namespace)
        self.addCleanup(self.harness.cleanup)
        self.harness.begin()

    def test_given_bad_config_when_config_changed_then_status_is_blocked(self):
        self.harness.set_leader(is_leader=True)

        self.harness.update_config(key_values={"dnn": ""})

        self.assertEqual(
            self.harness.model.unit.status,
            BlockedStatus("The following configurations are not valid: ['dnn']"),
        )

    @patch("charms.kubernetes_charm_libraries.v0.multus.KubernetesMultusCharmLib.is_ready")
    @patch("ops.model.Container.exec", new=MagicMock)
    @patch("ops.model.Container.exists")
    @patch("ops.model.Container.push")
    def test_given_bessd_config_file_not_yet_written_when_bessd_pebble_ready_then_config_file_is_written(  # noqa: E501
        self,
        patch_push,
        patch_exists,
        patch_is_ready,
    ):
        self.harness.set_leader(is_leader=True)
        patch_exists.side_effect = [True, False, False]
        patch_is_ready.return_value = True

        self.harness.container_pebble_ready(container_name="bessd")

        expected_config_file_content = read_file("tests/unit/expected_upf.json")

        patch_push.assert_any_call(
            path="/etc/bess/conf/upf.json",
            source=expected_config_file_content,
        )

    @patch("charms.kubernetes_charm_libraries.v0.multus.KubernetesMultusCharmLib.is_ready")
    @patch("ops.model.Container.exec", new=MagicMock)
    @patch("ops.model.Container.exists")
    @patch("ops.model.Container.push")
    @patch("ops.model.Container.pull")
    def test_given_bessd_config_file_matches_when_bessd_pebble_ready_then_config_file_is_not_rewritten(  # noqa: E501
        self,
        patch_pull,
        patch_push,
        patch_exists,
        patch_is_ready,
    ):
        self.harness.set_leader(is_leader=True)
        expected_upf_content = read_file("tests/unit/expected_upf.json")
        patch_pull.return_value = StringIO(expected_upf_content)
        patch_exists.return_value = [True, True]
        patch_is_ready.return_value = True

        self.harness.container_pebble_ready(container_name="bessd")

        patch_push.assert_not_called()

    @patch("charms.kubernetes_charm_libraries.v0.multus.KubernetesMultusCharmLib.is_ready")
    @patch("ops.model.Container.push", new=Mock)
    @patch("ops.model.Container.exec", new=MagicMock)
    @patch("ops.model.Container.pull", new=Mock)
    @patch("ops.model.Container.exists")
    def test_given_when_bessd_pebble_ready_then_expected_pebble_plan_is_applied(  # noqa: E501
        self,
        patch_exists,
        patch_is_ready,
    ):
        self.harness.set_leader(is_leader=True)
        patch_exists.return_value = True
        patch_is_ready.return_value = True

        self.harness.container_pebble_ready(container_name="bessd")

        expected_plan = {
            "services": {
                "bessd": {
                    "startup": "enabled",
                    "override": "replace",
                    "command": "/bin/bessd -f -grpc-url=0.0.0.0:10514 -m 0",
                    "environment": {
                        "CONF_FILE": "/etc/bess/conf/upf.json",
                        "PYTHONPATH": "/opt/bess",
                    },
                },
                "routectl": {
                    "startup": "enabled",
                    "override": "replace",
                    "command": "/opt/bess/bessctl/conf/route_control.py -i access core",
                    "environment": {
                        "PYTHONPATH": "/opt/bess",
                        "PYTHONUNBUFFERED": "1",
                    },
                },
            }
        }

        updated_plan = self.harness.get_container_pebble_plan("bessd").to_dict()

        self.assertEqual(expected_plan, updated_plan)

    @patch("charms.kubernetes_charm_libraries.v0.multus.KubernetesMultusCharmLib.is_ready")
    @patch("ops.model.Container.push", new=Mock)
    @patch("ops.model.Container.exec")
    @patch("ops.model.Container.pull", new=Mock)
    @patch("ops.model.Container.exists")
    def test_given_can_connect_to_bessd_when_bessd_pebble_ready_then_ip_route_is_created(
        self, patch_exists, patch_exec, patch_is_ready
    ):
        self.harness.set_leader(is_leader=True)
        patch_exists.return_value = True
        patch_is_ready.return_value = True

        self.harness.container_pebble_ready(container_name="bessd")

        patch_exec.assert_any_call(
            command=[
                "ip",
                "route",
                "replace",
                "default",
                "via",
                "192.168.250.1",
                "metric",
                "110",
            ],
            timeout=30,
            environment=None,
        )

    @patch("charms.kubernetes_charm_libraries.v0.multus.KubernetesMultusCharmLib.is_ready")
    @patch("ops.model.Container.push", new=Mock)
    @patch("ops.model.Container.exec")
    @patch("ops.model.Container.pull", new=Mock)
    @patch("ops.model.Container.exists")
    def test_given_iptables_rule_is_not_yet_created_when_bessd_pebble_ready_then_rule_is_created(
        self, patch_exists, patch_exec, patch_is_ready
    ):
        self.harness.set_leader(is_leader=True)
        patch_exec.side_effect = [
            MagicMock(),
            ExecError(command=[], exit_code=1, stdout="", stderr=""),
            MagicMock(),
            MagicMock(),
        ]
        patch_exists.return_value = True
        patch_is_ready.return_value = True

        self.harness.container_pebble_ready(container_name="bessd")

        patch_exec.assert_any_call(
            command=[
                "iptables-legacy",
                "-I",
                "OUTPUT",
                "-p",
                "icmp",
                "--icmp-type",
                "port-unreachable",
                "-j",
                "DROP",
            ],
            timeout=30,
            environment=None,
        )

    @patch("charms.kubernetes_charm_libraries.v0.multus.KubernetesMultusCharmLib.is_ready")
    @patch("ops.model.Container.push", new=Mock)
    @patch("ops.model.Container.exec")
    @patch("ops.model.Container.pull", new=Mock)
    @patch("ops.model.Container.exists")
    def test_given_iptables_rule_is_created_when_bessd_pebble_ready_then_rule_is_not_re_created(
        self, patch_exists, patch_exec, patch_is_ready
    ):
        self.harness.set_leader(is_leader=True)
        patch_exists.return_value = True
        patch_is_ready.return_value = True

        self.harness.container_pebble_ready(container_name="bessd")

        assert (
            call(
                command=[
                    "iptables",
                    "-I",
                    "OUTPUT",
                    "-p",
                    "icmp",
                    "--icmp-type",
                    "port-unreachable",
                    "-j",
                    "DROP",
                ],
                timeout=300,
                environment=None,
            )
            not in patch_exec.mock_calls
        )

    @patch("charms.kubernetes_charm_libraries.v0.multus.KubernetesMultusCharmLib.is_ready")
    @patch("ops.model.Container.push", new=Mock)
    @patch("ops.model.Container.exec")
    @patch("ops.model.Container.pull", new=Mock)
    @patch("ops.model.Container.exists")
    def test_given_can_connect_to_bessd_when_bessd_pebble_ready_then_bessctl_configure_is_executed(
        self, patch_exists, patch_exec, patch_is_ready
    ):
        self.harness.set_leader(is_leader=True)
        patch_exists.side_effect = [True, True, False]
        patch_is_ready.return_value = True

        self.harness.container_pebble_ready(container_name="bessd")

        patch_exec.assert_any_call(
            command=["/opt/bess/bessctl/bessctl", "run", "/opt/bess/bessctl/conf/up4"],
            timeout=300,
            environment={"CONF_FILE": "/etc/bess/conf/upf.json", "PYTHONPATH": "/opt/bess"},
        )

    @patch("lib.charms.kubernetes_charm_libraries.v0.multus.KubernetesMultusCharmLib.is_ready")
    @patch("ops.model.Container.push", new=Mock)
    @patch("ops.model.Container.exec")
    @patch("ops.model.Container.pull", new=Mock)
    @patch("ops.model.Container.exists")
    def test_given_connects_and_bessctl_executed_file_exists_then_bessctl_configure_not_executed(
        self, patch_exists, patch_exec, patch_is_ready
    ):
        self.harness.set_leader(is_leader=True)
        patch_exists.side_effect = [True, True, True]
        patch_is_ready.return_value = True

        self.harness.container_pebble_ready(container_name="bessd")

        assert (
            call(
                command=["/opt/bess/bessctl/bessctl", "run", "/opt/bess/bessctl/conf/up4"],
                timeout=30,
                environment={"CONF_FILE": "/etc/bess/conf/upf.json", "PYTHONPATH": "/opt/bess"},
            )
            not in patch_exec.mock_calls
        )

    @patch("charms.kubernetes_charm_libraries.v0.multus.KubernetesMultusCharmLib.is_ready")
    @patch("ops.model.Container.push", new=Mock)
    @patch("ops.model.Container.exec")
    @patch("ops.model.Container.pull", new=Mock)
    @patch("ops.model.Container.exists")
    def test_given_connects_and_bessctl_executed_file_dont_exist_then_bessctl_configure_executed(
        self, patch_exists, patch_exec, patch_is_ready
    ):
        self.harness.set_leader(is_leader=True)
        patch_exists.side_effect = [True, True, False]
        patch_is_ready.return_value = True

        self.harness.container_pebble_ready(container_name="bessd")

        patch_exec.assert_any_call(
            command=["/opt/bess/bessctl/bessctl", "run", "/opt/bess/bessctl/conf/up4"],
            timeout=300,
            environment={"CONF_FILE": "/etc/bess/conf/upf.json", "PYTHONPATH": "/opt/bess"},
        )

    @patch("charms.kubernetes_charm_libraries.v0.multus.KubernetesMultusCharmLib.is_ready")
    @patch("ops.model.Container.exec", new=Mock)
    @patch("ops.model.Container.exists")
    def test_given_storage_not_attached_when_bessd_pebble_ready_then_status_is_waiting(
        self,
        patch_exists,
        patch_is_ready,
    ):
        self.harness.set_leader(is_leader=True)
        patch_exists.return_value = False
        patch_is_ready.return_value = True

        self.harness.container_pebble_ready(container_name="bessd")

        self.assertEqual(
            self.harness.model.unit.status,
            WaitingStatus("Waiting for storage to be attached"),
        )

    @patch("charms.kubernetes_charm_libraries.v0.multus.KubernetesMultusCharmLib.is_ready")
    def test_given_multus_not_configured_when_bessd_pebble_ready_then_status_is_waiting(
        self,
        patch_is_ready,
    ):
        self.harness.set_leader(is_leader=True)
        patch_is_ready.return_value = False

        self.harness.container_pebble_ready(container_name="bessd")

        self.assertEqual(
            self.harness.model.unit.status,
            WaitingStatus("Waiting for Multus to be ready"),
        )

    @patch("ops.model.Container.get_service")
    @patch("charms.kubernetes_charm_libraries.v0.multus.KubernetesMultusCharmLib.is_ready")
    @patch("ops.model.Container.push", new=Mock)
    @patch("ops.model.Container.exec", new=MagicMock)
    @patch("ops.model.Container.pull", new=Mock)
    @patch("ops.model.Container.exists")
    def test_given_config_file_is_written_and_all_services_are_running_when_bessd_pebble_ready_then_status_is_active(  # noqa: E501
        self,
        patch_exists,
        patch_is_ready,
        patch_get_service,
    ):
        service_info_mock = Mock()
        service_info_mock.is_running.return_value = True
        patch_get_service.return_value = service_info_mock
        self.harness.set_leader(is_leader=True)
        patch_exists.return_value = True
        patch_is_ready.return_value = True
        self.harness.set_can_connect(container="pfcp-agent", val=True)

        self.harness.container_pebble_ready(container_name="bessd")

        self.assertEqual(self.harness.model.unit.status, ActiveStatus())

    @patch("ops.model.Container.get_service")
    def test_given_bessd_service_is_running_when_pfcp_agent_pebble_ready_then_pebble_plan_is_applied(  # noqa: E501
        self,
        patch_get_service,
    ):
        service_info_mock = Mock()
        service_info_mock.is_running.return_value = True
        patch_get_service.return_value = service_info_mock
        self.harness.set_leader(is_leader=True)
        self.harness.set_can_connect(container="bessd", val=True)

        self.harness.container_pebble_ready(container_name="pfcp-agent")

        expected_plan = {
            "services": {
                "pfcp-agent": {
                    "startup": "enabled",
                    "override": "replace",
                    "command": "pfcpiface -config /tmp/conf/upf.json",
                }
            }
        }

        updated_plan = self.harness.get_container_pebble_plan("pfcp-agent").to_dict()

        self.assertEqual(expected_plan, updated_plan)

    def test_given_cant_connect_to_bessd_container_when_pfcp_agent_pebble_ready_then_status_is_waiting(  # noqa: E501
        self,
    ):
        self.harness.set_leader(is_leader=True)
        self.harness.set_can_connect(container="bessd", val=False)

        self.harness.container_pebble_ready(container_name="pfcp-agent")

        self.assertEqual(
            self.harness.model.unit.status, WaitingStatus("Waiting for bessd service to run")
        )

    @patch("charms.sdcore_upf.v0.fiveg_n3.N3Provides.publish_upf_information")
    def test_given_fiveg_n3_relation_created_when_fiveg_n3_request_then_upf_ip_address_is_published(  # noqa: E501
        self, patched_publish_upf_information
    ):
        self.harness.set_leader(is_leader=True)
        test_upf_access_ip_cidr = "1.2.3.4/21"
        self.harness.update_config(key_values={"access-ip": test_upf_access_ip_cidr})

        n3_relation_id = self.harness.add_relation("fiveg_n3", "n3_requirer_app")
        self.harness.add_relation_unit(n3_relation_id, "n3_requirer_app/0")

        patched_publish_upf_information.assert_called_once_with(
            relation_id=n3_relation_id, upf_ip_address=test_upf_access_ip_cidr.split("/")[0]
        )

    @patch("charms.sdcore_upf.v0.fiveg_n3.N3Provides.publish_upf_information")
    def test_given_unit_is_not_leader_when_fiveg_n3_request_then_upf_ip_address_is_not_published(
        self, patched_publish_upf_information
    ):
        test_upf_access_ip_cidr = "1.2.3.4/21"
        self.harness.update_config(key_values={"access-ip": test_upf_access_ip_cidr})

        n3_relation_id = self.harness.add_relation("fiveg_n3", "n3_requirer_app")
        self.harness.add_relation_unit(n3_relation_id, "n3_requirer_app/0")

        patched_publish_upf_information.assert_not_called()

    @patch("charms.sdcore_upf.v0.fiveg_n3.N3Provides.publish_upf_information")
    @patch("charms.kubernetes_charm_libraries.v0.multus.KubernetesMultusCharmLib.is_ready")
    @patch("ops.model.Container.push", new=Mock)
    @patch("ops.model.Container.exec", new=MagicMock)
    @patch("ops.model.Container.pull", new=Mock)
    @patch("ops.model.Container.exists")
    def test_given_fiveg_n3_relation_exists_when_access_ip_config_changed_then_new_upf_ip_address_is_published(  # noqa: E501
        self, patch_exists, patch_multus_is_ready, patched_publish_upf_information
    ):
        patch_exists.return_value = True
        patch_multus_is_ready.return_value = True
        self.harness.set_can_connect(container="bessd", val=True)
        self.harness.set_can_connect(container="pfcp-agent", val=True)
        self.harness.set_leader(is_leader=True)
        n3_relation_id = self.harness.add_relation("fiveg_n3", "n3_requirer_app")
        self.harness.add_relation_unit(n3_relation_id, "n3_requirer_app/0")
        test_upf_access_ip_cidr = "1.2.3.4/21"
        expected_calls = [
            call(relation_id=n3_relation_id, upf_ip_address="192.168.252.3"),
            call(relation_id=n3_relation_id, upf_ip_address=test_upf_access_ip_cidr.split("/")[0]),
        ]

        self.harness.update_config(key_values={"access-ip": test_upf_access_ip_cidr})

        patched_publish_upf_information.assert_has_calls(expected_calls)

    @patch("charms.sdcore_upf.v0.fiveg_n3.N3Provides.publish_upf_information")
    @patch("charms.kubernetes_charm_libraries.v0.multus.KubernetesMultusCharmLib.is_ready")
    @patch("ops.model.Container.push", new=Mock)
    @patch("ops.model.Container.exec", new=Mock)
    @patch("ops.model.Container.pull", new=Mock)
    @patch("ops.model.Container.exists")
    def test_given_fiveg_n3_relation_exists_when_access_ip_config_changed_to_invalid_cidr_then_new_upf_ip_address_is_not_published(  # noqa: E501
        self, patch_exists, patch_multus_is_ready, patched_publish_upf_information
    ):
        patch_exists.return_value = True
        patch_multus_is_ready.return_value = True
        self.harness.set_can_connect(container="bessd", val=True)
        self.harness.set_can_connect(container="pfcp-agent", val=True)
        self.harness.set_leader(is_leader=True)
        n3_relation_id = self.harness.add_relation("fiveg_n3", "n3_requirer_app")
        self.harness.add_relation_unit(n3_relation_id, "n3_requirer_app/0")
        invalid_test_upf_access_ip_cidr = "1111.2.3.4/21"

        self.harness.update_config(key_values={"access-ip": invalid_test_upf_access_ip_cidr})

        patched_publish_upf_information.assert_called_once_with(
            relation_id=n3_relation_id, upf_ip_address="192.168.252.3"
        )

    def test_given_default_config_when_network_attachment_definitions_from_config_is_called_then_no_interface_specified_in_nad(  # noqa: E501
        self,
    ):
        self.harness.disable_hooks()
        self.harness.update_config(
            key_values={
                "access-ip": "192.168.252.3/24",
                "access-gateway-ip": "192.168.252.1",
                "gnb-subnet": "192.168.251.0/24",
                "core-ip": "192.168.250.3/24",
                "core-gateway-ip": "192.168.250.1",
            }
        )
        nads = self.harness.charm._network_attachment_definitions_from_config()
        for nad in nads:
            config = json.loads(nad.spec["config"])
            self.assertNotIn("master", config)
            self.assertEqual("bridge", config["type"])
            self.assertIn(config["bridge"], ("core-br", "access-br"))

    def test_given_default_config_with_interfaces_when_network_attachment_definitions_from_config_is_called_then_interfaces_specified_in_nad(  # noqa: E501
        self,
    ):
        self.harness.disable_hooks()
        self.harness.update_config(
            key_values={
                "access-interface": "access-net",
                "access-ip": "192.168.252.3/24",
                "access-gateway-ip": "192.168.252.1",
                "gnb-subnet": "192.168.251.0/24",
                "core-interface": "core-net",
                "core-ip": "192.168.250.3/24",
                "core-gateway-ip": "192.168.250.1",
            }
        )
        nads = self.harness.charm._network_attachment_definitions_from_config()
        for nad in nads:
            config = json.loads(nad.spec["config"])
            self.assertEqual(config["master"], nad.metadata.name)
            self.assertEqual(config["type"], "macvlan")

<<<<<<< HEAD
    @patch("charm.Client")
    def test_when_install_then_external_service_is_created(self, patch_client):
        self.harness.charm.on.install.emit()

        expected_service = Service(
            apiVersion="v1",
            kind="Service",
            metadata=ObjectMeta(
                namespace=self.namespace,
                name=f"{self.harness.charm.app.name}-external",
                labels={
                    "app.kubernetes.io/name": self.harness.charm.app.name,
                },
            ),
            spec=ServiceSpec(
                selector={
                    "app.kubernetes.io/name": self.harness.charm.app.name,
                },
                ports=[
                    ServicePort(name="pfcp", port=8805, protocol="UDP"),
                ],
                type="LoadBalancer",
            ),
        )

        patch_client.return_value.create.assert_called_once_with(expected_service)

    @patch("charm.Client")
    def test_when_remove_then_external_service_is_deleted(self, patch_client):
        self.harness.charm.on.remove.emit()

        patch_client.return_value.delete.assert_called_once_with(
            Service,
            name=f"{self.harness.charm.app.name}-external",
            namespace=self.namespace,
        )
=======
    @patch("charm.check_output")
    def test_given_cpu_not_supporting_required_instructions_when_install_then_incompatiblecpuerror_is_raised(  # noqa: E501
        self, patched_check_output
    ):
        patched_check_output.return_value = b"Flags: ssse3 fma cx16 rdrand"

        with self.assertRaises(IncompatibleCPUError):
            self.harness.charm.on.install.emit()

    @patch("charm.check_output")
    def test_given_cpu_supporting_required_instructions_when_install_then_charm_goes_to_maintenance_status(  # noqa: E501
        self, patched_check_output
    ):
        patched_check_output.return_value = b"Flags: avx2 ssse3 fma cx16 rdrand"

        self.harness.charm.on.install.emit()

        self.assertEqual(self.harness.model.unit.status, MaintenanceStatus())
>>>>>>> fa7b9d0a
<|MERGE_RESOLUTION|>--- conflicted
+++ resolved
@@ -517,7 +517,25 @@
             self.assertEqual(config["master"], nad.metadata.name)
             self.assertEqual(config["type"], "macvlan")
 
-<<<<<<< HEAD
+    @patch("charm.check_output")
+    def test_given_cpu_not_supporting_required_instructions_when_install_then_incompatiblecpuerror_is_raised(  # noqa: E501
+        self, patched_check_output
+    ):
+        patched_check_output.return_value = b"Flags: ssse3 fma cx16 rdrand"
+
+        with self.assertRaises(IncompatibleCPUError):
+            self.harness.charm.on.install.emit()
+
+    @patch("charm.check_output")
+    def test_given_cpu_supporting_required_instructions_when_install_then_charm_goes_to_maintenance_status(  # noqa: E501
+        self, patched_check_output
+    ):
+        patched_check_output.return_value = b"Flags: avx2 ssse3 fma cx16 rdrand"
+
+        self.harness.charm.on.install.emit()
+
+        self.assertEqual(self.harness.model.unit.status, MaintenanceStatus())
+
     @patch("charm.Client")
     def test_when_install_then_external_service_is_created(self, patch_client):
         self.harness.charm.on.install.emit()
@@ -553,24 +571,4 @@
             Service,
             name=f"{self.harness.charm.app.name}-external",
             namespace=self.namespace,
-        )
-=======
-    @patch("charm.check_output")
-    def test_given_cpu_not_supporting_required_instructions_when_install_then_incompatiblecpuerror_is_raised(  # noqa: E501
-        self, patched_check_output
-    ):
-        patched_check_output.return_value = b"Flags: ssse3 fma cx16 rdrand"
-
-        with self.assertRaises(IncompatibleCPUError):
-            self.harness.charm.on.install.emit()
-
-    @patch("charm.check_output")
-    def test_given_cpu_supporting_required_instructions_when_install_then_charm_goes_to_maintenance_status(  # noqa: E501
-        self, patched_check_output
-    ):
-        patched_check_output.return_value = b"Flags: avx2 ssse3 fma cx16 rdrand"
-
-        self.harness.charm.on.install.emit()
-
-        self.assertEqual(self.harness.model.unit.status, MaintenanceStatus())
->>>>>>> fa7b9d0a
+        )