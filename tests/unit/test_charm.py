# Copyright 2023 Canonical Ltd.
# See LICENSE file for licensing details.

import json
import unittest
from unittest.mock import Mock, call, patch

from charms.kubernetes_charm_libraries.v0.multus import (  # type: ignore[import]
    NetworkAnnotation,
    NetworkAttachmentDefinition,
)
from lightkube.models.core_v1 import ServicePort, ServiceSpec
from lightkube.models.meta_v1 import ObjectMeta
from lightkube.resources.core_v1 import Service
from ops import testing
from ops.model import ActiveStatus, BlockedStatus, MaintenanceStatus, WaitingStatus

from charm import (
    ACCESS_INTERFACE_NAME,
    ACCESS_NETWORK_ATTACHMENT_DEFINITION_NAME,
    CORE_INTERFACE_NAME,
    CORE_NETWORK_ATTACHMENT_DEFINITION_NAME,
    DPDK_ACCESS_INTERFACE_RESOURCE_NAME,
    DPDK_CORE_INTERFACE_RESOURCE_NAME,
    IncompatibleCPUError,
    UPFOperatorCharm,
)

MULTUS_LIBRARY_PATH = "charms.kubernetes_charm_libraries.v0.multus"
HUGEPAGES_LIBRARY_PATH = "charms.kubernetes_charm_libraries.v0.hugepages_volumes_patch"
TOO_BIG_MTU_SIZE = 65536  # Out of range
TOO_SMALL_MTU_SIZE = 1199  # Out of range
ZERO_MTU_SIZE = 0  # Out of range
VALID_MTU_SIZE_1 = 65535  # Upper edge value
VALID_MTU_SIZE_2 = 1200  # Lower edge value
TEST_PFCP_PORT = 1234
DEFAULT_ACCESS_IP = "192.168.252.3/24"
INVALID_ACCESS_IP = "192.168.252.3/44"
VALID_ACCESS_IP = "192.168.252.5/24"
ACCESS_GW_IP = "192.168.252.1"
GNB_SUBNET = "192.168.251.0/24"
VALID_CORE_IP = "192.168.250.3/24"
CORE_GW_IP = "192.168.250.1"
VALID_ACCESS_MAC = "00-b0-d0-63-c2-26"
INVALID_ACCESS_MAC = "something"
VALID_CORE_MAC = "00-b0-d0-63-c2-36"
INVALID_CORE_MAC = "wrong"


def read_file(path: str) -> str:
    """Reads a file and returns as a string.

    Args:
        path (str): path to the file.

    Returns:
        str: content of the file.
    """
    with open(path, "r") as f:
        content = f.read()
    return content


def update_nad_labels(nads: list[NetworkAttachmentDefinition], app_name: str) -> None:
    """Sets NetworkAttachmentDefinition metadata labels.

    Args:
        nads: list of NetworkAttachmentDefinition
        app_name: application name
    """
    for nad in nads:
        nad.metadata.labels = {"app.juju.is/created-by": app_name}


class TestCharm(unittest.TestCase):
    @patch("lightkube.core.client.GenericSyncClient")
    @patch(
        "charm.KubernetesServicePatch",
        lambda charm, ports: None,
    )
    def setUp(self, patch_k8s_client):
        self.namespace = "whatever"
        self.harness = testing.Harness(UPFOperatorCharm)
        self.harness.set_model_name(name=self.namespace)
        self.harness.set_leader(is_leader=True)

        self.root = self.harness.get_filesystem_root("bessd")
        (self.root / "etc/bess/conf").mkdir(parents=True)
        self.addCleanup(self.harness.cleanup)
        self.harness.begin()

    def test_given_bad_config_when_config_changed_then_status_is_blocked(self):
        self.harness.update_config(key_values={"dnn": ""})

        self.assertEqual(
            self.harness.model.unit.status,
            BlockedStatus("The following configurations are not valid: ['dnn']"),
        )

    def test_given_empty_upf_mode_when_config_changed_then_status_is_blocked(self):
        self.harness.update_config(key_values={"upf-mode": ""})

        self.assertEqual(
            self.harness.model.unit.status,
            BlockedStatus("The following configurations are not valid: ['upf-mode']"),
        )

    def test_given_unsupported_upf_mode_when_config_changed_then_status_is_blocked(self):
        self.harness.update_config(key_values={"upf-mode": "unsupported"})

        self.assertEqual(
            self.harness.model.unit.status,
            BlockedStatus("The following configurations are not valid: ['upf-mode']"),
        )

    def test_given_upf_mode_set_to_dpdk_but_other_required_configs_not_set_when_config_changed_then_status_is_blocked(  # noqa: E501
        self,
    ):
        self.harness.update_config(key_values={"upf-mode": "dpdk"})

        self.assertEqual(
            self.harness.model.unit.status,
            BlockedStatus(
                "The following configurations are not valid: ['enable-hugepages', 'access-interface-mac-address', 'core-interface-mac-address']"  # noqa: E501, W505
            ),
        )

    def test_given_upf_mode_set_to_dpdk_and_hugepages_enabled_but_mac_addresses_of_access_and_core_interfaces_not_set_when_config_changed_then_status_is_blocked(  # noqa: E501
        self,
    ):
        self.harness.update_config(key_values={"upf-mode": "dpdk", "enable-hugepages": True})

        self.assertEqual(
            self.harness.model.unit.status,
            BlockedStatus(
                "The following configurations are not valid: ['access-interface-mac-address', 'core-interface-mac-address']"  # noqa: E501, W505
            ),
        )

    def test_given_upf_mode_set_to_dpdk_and_hugepages_enabled_but_access_interface_mac_addresses_is_invalid_when_config_changed_then_status_is_blocked(  # noqa: E501
        self,
    ):
        self.harness.update_config(
            key_values={
                "upf-mode": "dpdk",
                "enable-hugepages": True,
                "access-interface-mac-address": INVALID_ACCESS_MAC,
                "core-interface-mac-address": VALID_CORE_MAC,
            }
        )

        self.assertEqual(
            self.harness.model.unit.status,
            BlockedStatus(
                "The following configurations are not valid: ['access-interface-mac-address']"
            ),
        )

    def test_given_upf_mode_set_to_dpdk_and_hugepages_enabled_but_core_interface_mac_addresses_is_invalid_when_config_changed_then_status_is_blocked(  # noqa: E501
        self,
    ):
        self.harness.update_config(
            key_values={
                "upf-mode": "dpdk",
                "enable-hugepages": True,
                "access-interface-mac-address": VALID_ACCESS_MAC,
                "core-interface-mac-address": INVALID_CORE_MAC,
            }
        )

        self.assertEqual(
            self.harness.model.unit.status,
            BlockedStatus(
                "The following configurations are not valid: ['core-interface-mac-address']"
            ),
        )

    @patch(f"{MULTUS_LIBRARY_PATH}.KubernetesMultusCharmLib.is_ready")
    def test_given_bessd_config_file_not_yet_written_when_bessd_pebble_ready_then_config_file_is_written(  # noqa: E501
<<<<<<< HEAD
        self, _
=======
        self,
        _,
>>>>>>> acf337c5
    ):
        self.harness.handle_exec("bessd", [], result=0)
        self.harness.container_pebble_ready(container_name="bessd")

        expected_config_file_content = read_file("tests/unit/expected_upf.json")

        self.assertEqual(
            (self.root / "etc/bess/conf/upf.json").read_text(), expected_config_file_content
        )

    @patch(f"{MULTUS_LIBRARY_PATH}.KubernetesMultusCharmLib.is_ready")
    def test_given_bessd_config_file_not_yet_written_when_config_storage_attached_then_config_file_is_written(  # noqa: E501
<<<<<<< HEAD
        self, _
=======
        self,
        _,
>>>>>>> acf337c5
    ):
        self.harness.handle_exec("bessd", [], result=0)
        self.harness.set_can_connect("bessd", True)
        (self.root / "etc/bess/conf").rmdir()
        self.harness.add_storage(storage_name="config", count=1)
        self.harness.attach_storage(storage_id="config/0")

        expected_config_file_content = read_file("tests/unit/expected_upf.json")

        self.assertEqual(
            (self.root / "etc/bess/conf/upf.json").read_text(), expected_config_file_content
        )

    @patch(f"{MULTUS_LIBRARY_PATH}.KubernetesMultusCharmLib.is_ready")
    def test_given_bessd_config_file_matches_when_bessd_pebble_ready_then_config_file_is_not_changed(  # noqa: E501
        self,
        patch_is_ready,
    ):
        self.harness.handle_exec("bessd", [], result=0)
        patch_is_ready.return_value = True
        expected_upf_content = read_file("tests/unit/expected_upf.json")
        (self.root / "etc/bess/conf/upf.json").write_text(expected_upf_content)

        self.harness.container_pebble_ready(container_name="bessd")

        self.assertEqual((self.root / "etc/bess/conf/upf.json").read_text(), expected_upf_content)

    @patch(f"{MULTUS_LIBRARY_PATH}.KubernetesMultusCharmLib.is_ready")
    def test_given_when_bessd_pebble_ready_then_expected_pebble_plan_is_applied(  # noqa: E501
        self,
        patch_is_ready,
    ):
        self.harness.handle_exec("bessd", [], result=0)
        patch_is_ready.return_value = True

        self.harness.container_pebble_ready(container_name="bessd")

        expected_plan = {
            "services": {
                "bessd": {
                    "startup": "enabled",
                    "override": "replace",
                    "command": "/bin/bessd -f -grpc-url=0.0.0.0:10514 -m 0",
                    "environment": {
                        "CONF_FILE": "/etc/bess/conf/upf.json",
                        "PYTHONPATH": "/opt/bess",
                    },
                },
                "routectl": {
                    "startup": "enabled",
                    "override": "replace",
                    "command": "/opt/bess/bessctl/conf/route_control.py -i access core",
                    "environment": {
                        "PYTHONPATH": "/opt/bess",
                        "PYTHONUNBUFFERED": "1",
                    },
                },
            }
        }

        updated_plan = self.harness.get_container_pebble_plan("bessd").to_dict()

        self.assertEqual(expected_plan, updated_plan)

    @patch(f"{MULTUS_LIBRARY_PATH}.KubernetesMultusCharmLib.is_ready")
    def test_given_can_connect_to_bessd_when_bessd_pebble_ready_then_ip_route_is_created(
        self, patch_is_ready
    ):
        ip_route_replace_called = False
        timeout = 0
        environment = {}

        def ip_handler(args: testing.ExecArgs) -> testing.ExecResult:
            nonlocal ip_route_replace_called
            nonlocal timeout
            nonlocal environment
            ip_route_replace_called = True
            timeout = args.timeout
            environment = args.environment
            return testing.ExecResult(exit_code=0)

        ip_cmd = ["ip", "route", "replace", "default", "via", CORE_GW_IP, "metric", "110"]
        self.harness.handle_exec("bessd", ip_cmd, handler=ip_handler)
        self.harness.handle_exec("bessd", ["iptables-legacy"], result=0)
        self.harness.handle_exec("bessd", ["/opt/bess/bessctl/bessctl"], result=0)
        patch_is_ready.return_value = True

        self.harness.container_pebble_ready(container_name="bessd")

        self.assertTrue(ip_route_replace_called)
        self.assertEqual(timeout, 30)
        self.assertEqual(environment, {})

    @patch(f"{MULTUS_LIBRARY_PATH}.KubernetesMultusCharmLib.is_ready")
    def test_given_iptables_rule_is_not_yet_created_when_bessd_pebble_ready_then_rule_is_created(
        self, patch_is_ready
    ):
        iptables_drop_called = False
        timeout = 0
        environment = {}

        iptables_check_cmd = [
            "iptables-legacy",
            "--check",
            "OUTPUT",
            "-p",
            "icmp",
            "--icmp-type",
            "port-unreachable",
            "-j",
            "DROP",
        ]
        iptables_drop_cmd = [
            "iptables-legacy",
            "-I",
            "OUTPUT",
            "-p",
            "icmp",
            "--icmp-type",
            "port-unreachable",
            "-j",
            "DROP",
        ]

        def iptables_handler(args: testing.ExecArgs) -> testing.ExecResult:
            nonlocal iptables_drop_called
            nonlocal timeout
            nonlocal environment
            iptables_drop_called = True
            timeout = args.timeout
            environment = args.environment
            return testing.ExecResult(exit_code=0)

        self.harness.handle_exec("bessd", ["ip", "route"], result=0)
        self.harness.handle_exec("bessd", iptables_check_cmd, result=1)
        self.harness.handle_exec("bessd", iptables_drop_cmd, handler=iptables_handler)
        self.harness.handle_exec("bessd", ["/opt/bess/bessctl/bessctl"], result=0)
        patch_is_ready.return_value = True

        self.harness.container_pebble_ready(container_name="bessd")
        self.assertTrue(iptables_drop_called)
        self.assertEqual(timeout, 30)
        self.assertEqual(environment, {})

    @patch(f"{MULTUS_LIBRARY_PATH}.KubernetesMultusCharmLib.is_ready")
    def test_given_iptables_rule_is_created_when_bessd_pebble_ready_then_rule_is_not_re_created(
        self, patch_is_ready
    ):
        iptables_drop_called = False

        iptables_drop_cmd = [
            "iptables-legacy",
            "-I",
            "OUTPUT",
            "-p",
            "icmp",
            "--icmp-type",
            "port-unreachable",
            "-j",
            "DROP",
        ]

        def iptables_handler(_: testing.ExecArgs) -> testing.ExecResult:
            nonlocal iptables_drop_called
            iptables_drop_called = True
            return testing.ExecResult(exit_code=0)

        self.harness.handle_exec("bessd", ["ip", "route"], result=0)
        self.harness.handle_exec("bessd", iptables_drop_cmd, handler=iptables_handler)
        self.harness.handle_exec("bessd", ["iptables-legacy"], result=0)
        self.harness.handle_exec("bessd", ["/opt/bess/bessctl/bessctl"], result=0)
        patch_is_ready.return_value = True

        self.harness.container_pebble_ready(container_name="bessd")

        self.assertFalse(iptables_drop_called)

    @patch(f"{MULTUS_LIBRARY_PATH}.KubernetesMultusCharmLib.is_ready")
    def test_given_can_connect_to_bessd_when_bessd_pebble_ready_then_bessctl_configure_is_executed(
        self, patch_is_ready
    ):
        bessctl_called = False
        timeout = 0
        environment = {}

        bessctl_cmd = ["/opt/bess/bessctl/bessctl", "run", "/opt/bess/bessctl/conf/up4"]

        def bessctl_handler(args: testing.ExecArgs) -> testing.ExecResult:
            nonlocal bessctl_called
            nonlocal timeout
            nonlocal environment
            bessctl_called = True
            timeout = args.timeout
            environment = args.environment
            return testing.ExecResult(exit_code=0)

        self.harness.handle_exec("bessd", ["ip"], result=0)
        self.harness.handle_exec("bessd", ["iptables-legacy"], result=0)
        self.harness.handle_exec("bessd", bessctl_cmd, handler=bessctl_handler)
        patch_is_ready.return_value = True

        self.harness.container_pebble_ready(container_name="bessd")

        self.assertTrue(bessctl_called)
        self.assertEqual(timeout, 300)
        self.assertEqual(
            environment, {"CONF_FILE": "/etc/bess/conf/upf.json", "PYTHONPATH": "/opt/bess"}
        )

    @patch(f"{MULTUS_LIBRARY_PATH}.KubernetesMultusCharmLib.is_ready")
    def test_given_connects_and_bessctl_executed_file_exists_then_bessctl_configure_not_executed(
        self, patch_is_ready
    ):
        (self.root / "etc/bess/conf/bessctl_configure_executed").write_text("")

        bessctl_called = False

        bessctl_cmd = ["/opt/bess/bessctl/bessctl", "run", "/opt/bess/bessctl/conf/up4"]

        def bessctl_handler(_: testing.ExecArgs) -> testing.ExecResult:
            nonlocal bessctl_called
            bessctl_called = True
            return testing.ExecResult(exit_code=0)

        self.harness.handle_exec("bessd", ["ip"], result=0)
        self.harness.handle_exec("bessd", ["iptables-legacy"], result=0)
        self.harness.handle_exec("bessd", bessctl_cmd, handler=bessctl_handler)
        patch_is_ready.return_value = True

        self.harness.container_pebble_ready(container_name="bessd")

        self.assertFalse(bessctl_called)

    @patch(f"{MULTUS_LIBRARY_PATH}.KubernetesMultusCharmLib.is_ready")
    def test_given_connects_and_bessctl_executed_file_dont_exist_then_bessctl_configure_executed(
        self, patch_is_ready
    ):
        bessctl_called = False
        timeout = 0
        environment = {}

        bessctl_cmd = ["/opt/bess/bessctl/bessctl", "run", "/opt/bess/bessctl/conf/up4"]

        def bessctl_handler(args: testing.ExecArgs) -> testing.ExecResult:
            nonlocal bessctl_called
            nonlocal timeout
            nonlocal environment
            bessctl_called = True
            timeout = args.timeout
            environment = args.environment
            return testing.ExecResult(exit_code=0)

        self.harness.handle_exec("bessd", ["ip"], result=0)
        self.harness.handle_exec("bessd", ["iptables-legacy"], result=0)
        self.harness.handle_exec("bessd", bessctl_cmd, handler=bessctl_handler)

        patch_is_ready.return_value = True

        self.harness.container_pebble_ready(container_name="bessd")

        self.assertTrue(bessctl_called)
        self.assertEqual(timeout, 300)
        self.assertEqual(
            environment, {"CONF_FILE": "/etc/bess/conf/upf.json", "PYTHONPATH": "/opt/bess"}
        )

    @patch(f"{MULTUS_LIBRARY_PATH}.KubernetesMultusCharmLib.is_ready")
    def test_given_storage_not_attached_when_bessd_pebble_ready_then_status_is_waiting(
        self,
        patch_is_ready,
    ):
        self.harness.handle_exec("bessd", [], result=0)
        patch_is_ready.return_value = True
        (self.root / "etc/bess/conf").rmdir()

        self.harness.container_pebble_ready(container_name="bessd")

        self.assertEqual(
            self.harness.model.unit.status,
            WaitingStatus("Waiting for storage to be attached"),
        )

    @patch(f"{MULTUS_LIBRARY_PATH}.KubernetesMultusCharmLib.is_ready")
    def test_given_multus_not_configured_when_bessd_pebble_ready_then_status_is_waiting(
        self,
        patch_is_ready,
    ):
        patch_is_ready.return_value = False

        self.harness.container_pebble_ready(container_name="bessd")

        self.assertEqual(
            self.harness.model.unit.status,
            WaitingStatus("Waiting for Multus to be ready"),
        )

    @patch("ops.model.Container.get_service")
    @patch(f"{MULTUS_LIBRARY_PATH}.KubernetesMultusCharmLib.is_ready")
    def test_given_config_file_is_written_and_all_services_are_running_when_bessd_pebble_ready_then_status_is_active(  # noqa: E501
        self,
        patch_is_ready,
        patch_get_service,
    ):
        self.harness.handle_exec("bessd", [], result=0)
        service_info_mock = Mock()
        service_info_mock.is_running.return_value = True
        patch_get_service.return_value = service_info_mock
        patch_is_ready.return_value = True
        self.harness.set_can_connect(container="pfcp-agent", val=True)

        self.harness.container_pebble_ready(container_name="bessd")

        self.assertEqual(self.harness.model.unit.status, ActiveStatus())

    @patch("ops.model.Container.get_service")
    def test_given_bessd_service_is_running_when_pfcp_agent_pebble_ready_then_pebble_plan_is_applied(  # noqa: E501
        self,
        patch_get_service,
    ):
        service_info_mock = Mock()
        service_info_mock.is_running.return_value = True
        patch_get_service.return_value = service_info_mock
        self.harness.set_can_connect(container="bessd", val=True)

        self.harness.container_pebble_ready(container_name="pfcp-agent")

        expected_plan = {
            "services": {
                "pfcp-agent": {
                    "startup": "enabled",
                    "override": "replace",
                    "command": "pfcpiface -config /tmp/conf/upf.json",
                }
            }
        }

        updated_plan = self.harness.get_container_pebble_plan("pfcp-agent").to_dict()

        self.assertEqual(expected_plan, updated_plan)

    def test_given_cant_connect_to_bessd_container_when_pfcp_agent_pebble_ready_then_status_is_waiting(  # noqa: E501
        self,
    ):
        self.harness.set_can_connect(container="bessd", val=False)

        self.harness.container_pebble_ready(container_name="pfcp-agent")

        self.assertEqual(
            self.harness.model.unit.status, WaitingStatus("Waiting for bessd service to run")
        )

    @patch(f"{HUGEPAGES_LIBRARY_PATH}.KubernetesHugePagesPatchCharmLib.is_patched")
    @patch("charms.sdcore_upf.v0.fiveg_n3.N3Provides.publish_upf_information")
    def test_given_fiveg_n3_relation_created_when_fiveg_n3_request_then_upf_ip_address_is_published(  # noqa: E501
        self,
        patched_publish_upf_information,
        patch_hugepages_is_patched,
    ):
        patch_hugepages_is_patched.return_value = True
        test_upf_access_ip_cidr = "1.2.3.4/21"
        self.harness.update_config(key_values={"access-ip": test_upf_access_ip_cidr})

        n3_relation_id = self.harness.add_relation("fiveg_n3", "n3_requirer_app")
        self.harness.add_relation_unit(n3_relation_id, "n3_requirer_app/0")

        patched_publish_upf_information.assert_called_once_with(
            relation_id=n3_relation_id, upf_ip_address=test_upf_access_ip_cidr.split("/")[0]
        )

    @patch("charms.sdcore_upf.v0.fiveg_n3.N3Provides.publish_upf_information")
    def test_given_unit_is_not_leader_when_fiveg_n3_request_then_upf_ip_address_is_not_published(
        self, patched_publish_upf_information
    ):
        self.harness.set_leader(is_leader=False)
        test_upf_access_ip_cidr = "1.2.3.4/21"
        self.harness.update_config(key_values={"access-ip": test_upf_access_ip_cidr})

        n3_relation_id = self.harness.add_relation("fiveg_n3", "n3_requirer_app")
        self.harness.add_relation_unit(n3_relation_id, "n3_requirer_app/0")

        patched_publish_upf_information.assert_not_called()

    @patch(f"{MULTUS_LIBRARY_PATH}.KubernetesClient", new=Mock)
    @patch("charms.sdcore_upf.v0.fiveg_n3.N3Provides.publish_upf_information")
    @patch(f"{MULTUS_LIBRARY_PATH}.KubernetesMultusCharmLib.is_ready")
    @patch(f"{HUGEPAGES_LIBRARY_PATH}.KubernetesHugePagesPatchCharmLib.is_patched")
    def test_given_fiveg_n3_relation_exists_when_access_ip_config_changed_then_new_upf_ip_address_is_published(  # noqa: E501
        self,
        patch_multus_is_ready,
        patch_hugepages_is_patched,
        patched_publish_upf_information,
    ):
        self.harness.handle_exec("bessd", [], result=0)
        patch_multus_is_ready.return_value = True
        patch_hugepages_is_patched.return_value = True
        self.harness.set_can_connect(container="bessd", val=True)
        self.harness.set_can_connect(container="pfcp-agent", val=True)
        n3_relation_id = self.harness.add_relation("fiveg_n3", "n3_requirer_app")
        self.harness.add_relation_unit(n3_relation_id, "n3_requirer_app/0")
        test_upf_access_ip_cidr = "1.2.3.4/21"
        expected_calls = [
            call(relation_id=n3_relation_id, upf_ip_address="192.168.252.3"),
            call(relation_id=n3_relation_id, upf_ip_address=test_upf_access_ip_cidr.split("/")[0]),
        ]

        self.harness.update_config(key_values={"access-ip": test_upf_access_ip_cidr})

        patched_publish_upf_information.assert_has_calls(expected_calls)

    @patch("charms.sdcore_upf.v0.fiveg_n3.N3Provides.publish_upf_information")
    @patch(f"{MULTUS_LIBRARY_PATH}.KubernetesMultusCharmLib.is_ready")
    def test_given_fiveg_n3_relation_exists_when_access_ip_config_changed_to_invalid_cidr_then_new_upf_ip_address_is_not_published(  # noqa: E501
        self, patch_multus_is_ready, patched_publish_upf_information
    ):
        self.harness.handle_exec("bessd", [], result=0)
        patch_multus_is_ready.return_value = True
        self.harness.set_can_connect(container="bessd", val=True)
        self.harness.set_can_connect(container="pfcp-agent", val=True)
        n3_relation_id = self.harness.add_relation("fiveg_n3", "n3_requirer_app")
        self.harness.add_relation_unit(n3_relation_id, "n3_requirer_app/0")
        invalid_test_upf_access_ip_cidr = "1111.2.3.4/21"

        self.harness.update_config(key_values={"access-ip": invalid_test_upf_access_ip_cidr})

        patched_publish_upf_information.assert_called_once_with(
            relation_id=n3_relation_id, upf_ip_address="192.168.252.3"
        )

    @patch("charms.sdcore_upf.v0.fiveg_n4.N4Provides.publish_upf_n4_information")
    def test_given_unit_is_not_leader_when_fiveg_n4_request_then_upf_hostname_is_not_published(
        self, patched_publish_upf_n4_information
    ):
        self.harness.set_leader(is_leader=False)
        test_external_upf_hostname = "test-upf.external.hostname.com"
        self.harness.update_config(
            key_values={"external-upf-hostname": test_external_upf_hostname}
        )

        n4_relation_id = self.harness.add_relation("fiveg_n4", "n4_requirer_app")
        self.harness.add_relation_unit(n4_relation_id, "n4_requirer_app/0")

        patched_publish_upf_n4_information.assert_not_called()

    @patch(f"{HUGEPAGES_LIBRARY_PATH}.KubernetesHugePagesPatchCharmLib.is_patched")
    @patch("charms.sdcore_upf.v0.fiveg_n4.N4Provides.publish_upf_n4_information")
    @patch("charm.PFCP_PORT", TEST_PFCP_PORT)
    def test_given_external_upf_hostname_config_set_and_fiveg_n4_relation_created_when_fiveg_n4_request_then_upf_hostname_and_n4_port_is_published(  # noqa: E501
        self,
        patched_publish_upf_n4_information,
        patch_hugepages_is_patched,
    ):
        patch_hugepages_is_patched.return_value = True
        test_external_upf_hostname = "test-upf.external.hostname.com"
        self.harness.update_config(
            key_values={"external-upf-hostname": test_external_upf_hostname}
        )

        n4_relation_id = self.harness.add_relation("fiveg_n4", "n4_requirer_app")
        self.harness.add_relation_unit(n4_relation_id, "n4_requirer_app/0")

        patched_publish_upf_n4_information.assert_called_once_with(
            relation_id=n4_relation_id,
            upf_hostname=test_external_upf_hostname,
            upf_n4_port=TEST_PFCP_PORT,
        )

    @patch("lightkube.core.client.GenericSyncClient", new=Mock)
    @patch("lightkube.core.client.Client.get")
    @patch("charms.sdcore_upf.v0.fiveg_n4.N4Provides.publish_upf_n4_information")
    @patch("charm.PFCP_PORT", TEST_PFCP_PORT)
    def test_given_external_upf_hostname_config_not_set_but_external_upf_service_hostname_available_and_fiveg_n4_relation_created_when_fiveg_n4_request_then_upf_hostname_and_n4_port_is_published(  # noqa: E501
        self, patched_publish_upf_n4_information, patched_lightkube_client_get
    ):
        test_external_upf_service_hostname = "test-upf.external.service.hostname.com"
        service = Mock(
            status=Mock(
                loadBalancer=Mock(
                    ingress=[Mock(ip="1.1.1.1", hostname=test_external_upf_service_hostname)]
                )
            )
        )
        patched_lightkube_client_get.return_value = service

        n4_relation_id = self.harness.add_relation("fiveg_n4", "n4_requirer_app")
        self.harness.add_relation_unit(n4_relation_id, "n4_requirer_app/0")

        patched_publish_upf_n4_information.assert_called_once_with(
            relation_id=n4_relation_id,
            upf_hostname=test_external_upf_service_hostname,
            upf_n4_port=TEST_PFCP_PORT,
        )

    @patch("lightkube.core.client.GenericSyncClient", new=Mock)
    @patch("lightkube.core.client.Client.get")
    @patch("charms.sdcore_upf.v0.fiveg_n4.N4Provides.publish_upf_n4_information")
    @patch("charm.PFCP_PORT", TEST_PFCP_PORT)
    def test_given_external_upf_hostname_config_not_set_and_external_upf_service_hostname_not_available_and_fiveg_n4_relation_created_when_fiveg_n4_request_then_upf_hostname_and_n4_port_is_published(  # noqa: E501
        self, patched_publish_upf_n4_information, patched_lightkube_client_get
    ):
        service = Mock(status=Mock(loadBalancer=Mock(ingress=[Mock(ip="1.1.1.1", spec=["ip"])])))
        patched_lightkube_client_get.return_value = service

        n4_relation_id = self.harness.add_relation("fiveg_n4", "n4_requirer_app")
        self.harness.add_relation_unit(n4_relation_id, "n4_requirer_app/0")

        patched_publish_upf_n4_information.assert_called_once_with(
            relation_id=n4_relation_id,
            upf_hostname=f"{self.harness.charm.app.name}-external.{self.namespace}"
            ".svc.cluster.local",
            upf_n4_port=TEST_PFCP_PORT,
        )

    @patch("lightkube.core.client.GenericSyncClient", new=Mock)
    @patch("lightkube.core.client.Client.get")
    @patch("charms.sdcore_upf.v0.fiveg_n4.N4Provides.publish_upf_n4_information")
    @patch("charm.PFCP_PORT", TEST_PFCP_PORT)
    def test_given_external_upf_hostname_config_not_set_and_metallb_not_available_and_fiveg_n4_relation_created_when_fiveg_n4_request_then_upf_hostname_and_n4_port_is_published(  # noqa: E501
        self, patched_publish_upf_n4_information, patched_lightkube_client_get
    ):
        service = Mock(status=Mock(loadBalancer=Mock(ingress=None)))
        patched_lightkube_client_get.return_value = service

        n4_relation_id = self.harness.add_relation("fiveg_n4", "n4_requirer_app")
        self.harness.add_relation_unit(n4_relation_id, "n4_requirer_app/0")

        patched_publish_upf_n4_information.assert_called_once_with(
            relation_id=n4_relation_id,
            upf_hostname=f"{self.harness.charm.app.name}-external.{self.namespace}"
            ".svc.cluster.local",
            upf_n4_port=TEST_PFCP_PORT,
        )

    @patch("charms.sdcore_upf.v0.fiveg_n4.N4Provides.publish_upf_n4_information")
    @patch(f"{MULTUS_LIBRARY_PATH}.KubernetesMultusCharmLib.is_ready")
    @patch(f"{HUGEPAGES_LIBRARY_PATH}.KubernetesHugePagesPatchCharmLib.is_patched")
    @patch("charm.PFCP_PORT", TEST_PFCP_PORT)
    def test_given_fiveg_n4_relation_exists_when_external_upf_hostname_config_changed_then_new_upf_hostname_is_published(  # noqa: E501
        self,
        patch_multus_is_ready,
        patch_hugepages_is_ready,
        patched_publish_upf_n4_information,
    ):
        self.harness.handle_exec("bessd", [], result=0)
        test_external_upf_hostname = "test-upf.external.hostname.com"
        patch_multus_is_ready.return_value = True
        patch_hugepages_is_ready.return_value = True
        self.harness.set_can_connect(container="bessd", val=True)
        self.harness.set_can_connect(container="pfcp-agent", val=True)
        self.harness.update_config(key_values={"external-upf-hostname": "whatever.com"})
        n4_relation_id = self.harness.add_relation("fiveg_n4", "n4_requirer_app")
        self.harness.add_relation_unit(n4_relation_id, "n4_requirer_app/0")
        expected_calls = [
            call(
                relation_id=n4_relation_id, upf_hostname="whatever.com", upf_n4_port=TEST_PFCP_PORT
            ),
            call(
                relation_id=n4_relation_id,
                upf_hostname=test_external_upf_hostname,
                upf_n4_port=TEST_PFCP_PORT,
            ),
        ]

        self.harness.update_config(
            key_values={"external-upf-hostname": test_external_upf_hostname}
        )

        patched_publish_upf_n4_information.assert_has_calls(expected_calls)

    @patch(f"{HUGEPAGES_LIBRARY_PATH}.KubernetesHugePagesPatchCharmLib.is_patched")
    def test_given_default_config_when_network_attachment_definitions_from_config_is_called_then_no_interface_specified_in_nad(  # noqa: E501
        self,
        patch_hugepages_is_patched,
    ):
        patch_hugepages_is_patched.return_value = True
        self.harness.update_config(
            key_values={
                "access-ip": DEFAULT_ACCESS_IP,
                "access-gateway-ip": ACCESS_GW_IP,
                "gnb-subnet": GNB_SUBNET,
                "core-ip": VALID_CORE_IP,
                "core-gateway-ip": CORE_GW_IP,
            }
        )
        nads = self.harness.charm._network_attachment_definitions_from_config()
        for nad in nads:
            config = json.loads(nad.spec["config"])
            self.assertNotIn("master", config)
            self.assertEqual("bridge", config["type"])
            self.assertIn(config["bridge"], ("core-br", "access-br"))

    def test_given_default_config_with_interfaces_when_network_attachment_definitions_from_config_is_called_then_interfaces_specified_in_nad(  # noqa: E501
        self,
    ):
        self.harness.disable_hooks()
        self.harness.update_config(
            key_values={
                "access-interface": ACCESS_INTERFACE_NAME,
                "access-ip": DEFAULT_ACCESS_IP,
                "access-gateway-ip": ACCESS_GW_IP,
                "gnb-subnet": GNB_SUBNET,
                "core-interface": CORE_INTERFACE_NAME,
                "core-ip": VALID_CORE_IP,
                "core-gateway-ip": CORE_GW_IP,
            }
        )
        nads = self.harness.charm._network_attachment_definitions_from_config()
        for nad in nads:
            config = json.loads(nad.spec["config"])
            self.assertTrue(ACCESS_INTERFACE_NAME or CORE_INTERFACE_NAME in config["master"])
            self.assertEqual(config["type"], "macvlan")

    @patch("lightkube.core.client.Client.create")
    @patch("ops.model.Container.get_service")
    @patch("lightkube.core.client.GenericSyncClient", new=Mock)
    @patch(
        f"{HUGEPAGES_LIBRARY_PATH}.KubernetesHugePagesPatchCharmLib.is_patched",
        Mock(return_value=True),
    )
    @patch(f"{MULTUS_LIBRARY_PATH}.KubernetesMultusCharmLib.is_ready", Mock(return_value=True))
    @patch("charm.DPDK.is_configured", Mock(return_value=True))
    @patch("ops.model.Container.exec", new=MagicMock)
    def test_given_upf_configured_to_run_in_dpdk_mode_when_create_network_attachment_definitions_then_2_nads_are_returned(  # noqa: E501
        self, patch_get_service, kubernetes_create_object
    ):
        service_info_mock = Mock()
        service_info_mock.is_running.return_value = True
        patch_get_service.return_value = service_info_mock
        self.harness.update_config(
            key_values={
                "upf-mode": "dpdk",
                "enable-hugepages": True,
                "access-interface-mac-address": VALID_ACCESS_MAC,
                "core-interface-mac-address": VALID_CORE_MAC,
            }
        )

        create_nad_calls = kubernetes_create_object.call_args_list
        self.assertEqual(len(create_nad_calls), 2)

    @patch("lightkube.core.client.Client.create")
    @patch("ops.model.Container.get_service")
    @patch("lightkube.core.client.GenericSyncClient", new=Mock)
    @patch(
        f"{HUGEPAGES_LIBRARY_PATH}.KubernetesHugePagesPatchCharmLib.is_patched",
        Mock(return_value=True),
    )
    @patch(f"{MULTUS_LIBRARY_PATH}.KubernetesMultusCharmLib.is_ready", Mock(return_value=True))
    @patch("charm.DPDK.is_configured", Mock(return_value=True))
    @patch("ops.model.Container.exec", new=MagicMock)
    def test_given_upf_configured_to_run_in_dpdk_mode_when_create_network_attachment_definitions_then_nad_type_is_vfioveth(  # noqa: E501
        self, patch_get_service, kubernetes_create_object
    ):
        service_info_mock = Mock()
        service_info_mock.is_running.return_value = True
        patch_get_service.return_value = service_info_mock
        self.harness.update_config(
            key_values={
                "upf-mode": "dpdk",
                "enable-hugepages": True,
                "access-interface-mac-address": VALID_ACCESS_MAC,
                "core-interface-mac-address": VALID_CORE_MAC,
            }
        )

        create_nad_calls = kubernetes_create_object.call_args_list
        for create_nad_call in create_nad_calls:
            create_nad_call_args = next(
                iter(filter(lambda call_item: isinstance(call_item, dict), create_nad_call))
            )
            nad_config = json.loads(create_nad_call_args.get("obj").spec.get("config"))
            self.assertEqual(nad_config["type"], "vfioveth")

    @patch("lightkube.core.client.Client.create")
    @patch("ops.model.Container.get_service")
    @patch("lightkube.core.client.GenericSyncClient", new=Mock)
    @patch(
        f"{HUGEPAGES_LIBRARY_PATH}.KubernetesHugePagesPatchCharmLib.is_patched",
        Mock(return_value=True),
    )
    @patch(f"{MULTUS_LIBRARY_PATH}.KubernetesMultusCharmLib.is_ready", Mock(return_value=True))
    @patch("charm.DPDK.is_configured", Mock(return_value=True))
    @patch("ops.model.Container.exec", new=MagicMock)
    def test_given_upf_configured_to_run_in_dpdk_mode_when_create_network_attachment_definitions_then_access_nad_has_valid_dpdk_access_resource_specified_in_annotations(  # noqa: E501
        self, patch_get_service, kubernetes_create_object
    ):
        service_info_mock = Mock()
        service_info_mock.is_running.return_value = True
        patch_get_service.return_value = service_info_mock
        self.harness.update_config(
            key_values={
                "upf-mode": "dpdk",
                "enable-hugepages": True,
                "access-interface-mac-address": VALID_ACCESS_MAC,
                "core-interface-mac-address": VALID_CORE_MAC,
            }
        )

        def _get_create_access_nad_call(mock_call):
            return next(
                iter(
                    filter(
                        lambda call_item: isinstance(call_item, dict)
                        and call_item.get("obj").metadata.name  # noqa: W503
                        == ACCESS_NETWORK_ATTACHMENT_DEFINITION_NAME,  # noqa: W503
                        mock_call,
                    )
                ),
                None,
            )

        create_nad_calls = kubernetes_create_object.mock_calls
        create_access_nad_calls = [
            _get_create_access_nad_call(create_nad_call)
            for create_nad_call in create_nad_calls
            if _get_create_access_nad_call(create_nad_call)
        ]
        self.assertEqual(len(create_access_nad_calls), 1)
        nad_annotations = create_access_nad_calls[0].get("obj").metadata.annotations
        self.assertTrue(
            DPDK_ACCESS_INTERFACE_RESOURCE_NAME
            in nad_annotations["k8s.v1.cni.cncf.io/resourceName"]
        )

    @patch("lightkube.core.client.Client.create")
    @patch("ops.model.Container.get_service")
    @patch("lightkube.core.client.GenericSyncClient", new=Mock)
    @patch(
        f"{HUGEPAGES_LIBRARY_PATH}.KubernetesHugePagesPatchCharmLib.is_patched",
        Mock(return_value=True),
    )
    @patch(f"{MULTUS_LIBRARY_PATH}.KubernetesMultusCharmLib.is_ready", Mock(return_value=True))
    @patch("charm.DPDK.is_configured", Mock(return_value=True))
    @patch("ops.model.Container.exec", new=MagicMock)
    def test_given_upf_configured_to_run_in_dpdk_mode_when_create_network_attachment_definitions_then_core_nad_has_valid_dpdk_core_resource_specified_in_annotations(  # noqa: E501
        self, patch_get_service, kubernetes_create_object
    ):
        service_info_mock = Mock()
        service_info_mock.is_running.return_value = True
        patch_get_service.return_value = service_info_mock
        self.harness.update_config(
            key_values={
                "upf-mode": "dpdk",
                "enable-hugepages": True,
                "access-interface-mac-address": VALID_ACCESS_MAC,
                "core-interface-mac-address": VALID_CORE_MAC,
            }
        )

        def _get_create_core_nad_call(mock_call):
            return next(
                iter(
                    filter(
                        lambda call_item: isinstance(call_item, dict)
                        and call_item.get("obj").metadata.name  # noqa: W503
                        == CORE_NETWORK_ATTACHMENT_DEFINITION_NAME,  # noqa: W503
                        mock_call,
                    )
                ),
                None,
            )

        create_nad_calls = kubernetes_create_object.mock_calls
        create_core_nad_calls = [
            _get_create_core_nad_call(create_nad_call)
            for create_nad_call in create_nad_calls
            if _get_create_core_nad_call(create_nad_call)
        ]
        self.assertEqual(len(create_core_nad_calls), 1)
        nad_annotations = create_core_nad_calls[0].get("obj").metadata.annotations
        self.assertTrue(
            DPDK_CORE_INTERFACE_RESOURCE_NAME in nad_annotations["k8s.v1.cni.cncf.io/resourceName"]
        )

    @patch("lightkube.core.client.Client.patch")
    @patch("ops.model.Container.get_service")
    @patch("lightkube.core.client.GenericSyncClient", new=Mock)
    @patch(
        f"{HUGEPAGES_LIBRARY_PATH}.KubernetesHugePagesPatchCharmLib.is_patched",
        Mock(return_value=True),
    )
    @patch(f"{MULTUS_LIBRARY_PATH}.KubernetesMultusCharmLib.is_ready", Mock(return_value=True))
    @patch("charm.DPDK.is_configured", Mock(return_value=True))
    @patch("ops.model.Container.exec", new=MagicMock)
    def test_given_upf_charm_configured_to_run_in_default_mode_when_patch_statefulset_then_2_network_annotations_are_created(  # noqa: E501
        self, patch_get_service, kubernetes_statefulset_patch
    ):
        service_info_mock = Mock()
        service_info_mock.is_running.return_value = True
        patch_get_service.return_value = service_info_mock
        self.harness.update_config()
        patch_statefulset = kubernetes_statefulset_patch.call_args_list[0]
        patch_statefulset_call_args = next(
            iter(
                filter(
                    lambda call_item: isinstance(call_item, dict)
                    and "StatefulSet" in str(call_item.get("obj"))  # noqa: W503
                    and call_item.get("name") == self.harness.charm.app.name,  # noqa: W503
                    patch_statefulset,
                )
            )
        )
        network_annotations = json.loads(
            patch_statefulset_call_args.get("obj").spec.template.metadata.annotations.get(
                NetworkAnnotation.NETWORK_ANNOTATION_RESOURCE_KEY
            )
        )
        self.assertEqual(len(network_annotations), 2)

    @patch("lightkube.core.client.Client.patch")
    @patch("ops.model.Container.get_service")
    @patch("lightkube.core.client.GenericSyncClient", new=Mock)
    @patch(
        f"{HUGEPAGES_LIBRARY_PATH}.KubernetesHugePagesPatchCharmLib.is_patched",
        Mock(return_value=True),
    )
    @patch(f"{MULTUS_LIBRARY_PATH}.KubernetesMultusCharmLib.is_ready", Mock(return_value=True))
    @patch("charm.DPDK.is_configured", Mock(return_value=True))
    @patch("ops.model.Container.exec", new=MagicMock)
    def test_given_upf_charm_configured_to_run_in_default_mode_when_generate_network_annotations_is_called_then_access_network_annotation_created(  # noqa: E501
        self, patch_get_service, kubernetes_statefulset_patch
    ):
        service_info_mock = Mock()
        service_info_mock.is_running.return_value = True
        patch_get_service.return_value = service_info_mock
        self.harness.update_config()
        patch_statefulset = kubernetes_statefulset_patch.call_args_list[0]
        patch_statefulset_call_args = next(
            iter(
                filter(
                    lambda call_item: isinstance(call_item, dict)
                    and "StatefulSet" in str(call_item.get("obj"))  # noqa: W503
                    and call_item.get("name") == self.harness.charm.app.name,  # noqa: W503
                    patch_statefulset,
                )
            )
        )
        network_annotations = json.loads(
            patch_statefulset_call_args.get("obj").spec.template.metadata.annotations.get(
                NetworkAnnotation.NETWORK_ANNOTATION_RESOURCE_KEY
            )
        )
        access_network_annotation = next(
            iter(
                filter(
                    lambda network_annotation: network_annotation.get("name")
                    == ACCESS_NETWORK_ATTACHMENT_DEFINITION_NAME,  # noqa: W503
                    network_annotations,
                )
            )
        )
        self.assertTrue(access_network_annotation)
        self.assertEqual(access_network_annotation.get("interface"), ACCESS_INTERFACE_NAME)

    @patch("lightkube.core.client.Client.patch")
    @patch("ops.model.Container.get_service")
    @patch("lightkube.core.client.GenericSyncClient", new=Mock)
    @patch(
        f"{HUGEPAGES_LIBRARY_PATH}.KubernetesHugePagesPatchCharmLib.is_patched",
        Mock(return_value=True),
    )
    @patch(f"{MULTUS_LIBRARY_PATH}.KubernetesMultusCharmLib.is_ready", Mock(return_value=True))
    @patch("charm.DPDK.is_configured", Mock(return_value=True))
    @patch("ops.model.Container.exec", new=MagicMock)
    def test_given_upf_charm_configured_to_run_in_default_mode_when_generate_network_annotations_is_called_then_access_network_annotation_created_without_dpdk_specific_data(  # noqa: E501
        self, patch_get_service, kubernetes_statefulset_patch
    ):
        service_info_mock = Mock()
        service_info_mock.is_running.return_value = True
        patch_get_service.return_value = service_info_mock
        self.harness.update_config()
        patch_statefulset = kubernetes_statefulset_patch.call_args_list[0]
        patch_statefulset_call_args = next(
            iter(
                filter(
                    lambda call_item: isinstance(call_item, dict)
                    and "StatefulSet" in str(call_item.get("obj"))  # noqa: W503
                    and call_item.get("name") == self.harness.charm.app.name,  # noqa: W503
                    patch_statefulset,
                )
            )
        )
        network_annotations = json.loads(
            patch_statefulset_call_args.get("obj").spec.template.metadata.annotations.get(
                NetworkAnnotation.NETWORK_ANNOTATION_RESOURCE_KEY
            )
        )
        access_network_annotation = next(
            iter(
                filter(
                    lambda network_annotation: network_annotation.get("name")
                    == ACCESS_NETWORK_ATTACHMENT_DEFINITION_NAME,  # noqa: W503
                    network_annotations,
                )
            )
        )
        self.assertFalse(access_network_annotation.get("mac"))
        self.assertFalse(access_network_annotation.get("ips"))

    @patch("lightkube.core.client.Client.patch")
    @patch("ops.model.Container.get_service")
    @patch("lightkube.core.client.GenericSyncClient", new=Mock)
    @patch(
        f"{HUGEPAGES_LIBRARY_PATH}.KubernetesHugePagesPatchCharmLib.is_patched",
        Mock(return_value=True),
    )
    @patch(f"{MULTUS_LIBRARY_PATH}.KubernetesMultusCharmLib.is_ready", Mock(return_value=True))
    @patch("charm.DPDK.is_configured", Mock(return_value=True))
    @patch("ops.model.Container.exec", new=MagicMock)
    def test_given_upf_charm_configured_to_run_in_default_mode_when_generate_network_annotations_is_called_then_core_network_annotation_created(  # noqa: E501
        self, patch_get_service, kubernetes_statefulset_patch
    ):
        service_info_mock = Mock()
        service_info_mock.is_running.return_value = True
        patch_get_service.return_value = service_info_mock
        self.harness.update_config()
        patch_statefulset = kubernetes_statefulset_patch.call_args_list[0]
        patch_statefulset_call_args = next(
            iter(
                filter(
                    lambda call_item: isinstance(call_item, dict)
                    and "StatefulSet" in str(call_item.get("obj"))  # noqa: W503
                    and call_item.get("name") == self.harness.charm.app.name,  # noqa: W503
                    patch_statefulset,
                )
            )
        )
        network_annotations = json.loads(
            patch_statefulset_call_args.get("obj").spec.template.metadata.annotations.get(
                NetworkAnnotation.NETWORK_ANNOTATION_RESOURCE_KEY
            )
        )
        access_network_annotation = next(
            iter(
                filter(
                    lambda network_annotation: network_annotation.get("name")
                    == CORE_NETWORK_ATTACHMENT_DEFINITION_NAME,  # noqa: W503
                    network_annotations,
                )
            )
        )
        self.assertTrue(access_network_annotation)
        self.assertEqual(access_network_annotation.get("interface"), CORE_INTERFACE_NAME)

    @patch("lightkube.core.client.Client.patch")
    @patch("ops.model.Container.get_service")
    @patch("lightkube.core.client.GenericSyncClient", new=Mock)
    @patch(
        f"{HUGEPAGES_LIBRARY_PATH}.KubernetesHugePagesPatchCharmLib.is_patched",
        Mock(return_value=True),
    )
    @patch(f"{MULTUS_LIBRARY_PATH}.KubernetesMultusCharmLib.is_ready", Mock(return_value=True))
    @patch("charm.DPDK.is_configured", Mock(return_value=True))
    @patch("ops.model.Container.exec", new=MagicMock)
    def test_given_upf_charm_configured_to_run_in_default_mode_when_generate_network_annotations_is_called_then_core_network_annotation_created_without_dpdk_specific_data(  # noqa: E501
        self, patch_get_service, kubernetes_statefulset_patch
    ):
        service_info_mock = Mock()
        service_info_mock.is_running.return_value = True
        patch_get_service.return_value = service_info_mock
        self.harness.update_config()
        patch_statefulset = kubernetes_statefulset_patch.call_args_list[0]
        patch_statefulset_call_args = next(
            iter(
                filter(
                    lambda call_item: isinstance(call_item, dict)
                    and "StatefulSet" in str(call_item.get("obj"))  # noqa: W503
                    and call_item.get("name") == self.harness.charm.app.name,  # noqa: W503
                    patch_statefulset,
                )
            )
        )
        network_annotations = json.loads(
            patch_statefulset_call_args.get("obj").spec.template.metadata.annotations.get(
                NetworkAnnotation.NETWORK_ANNOTATION_RESOURCE_KEY
            )
        )
        access_network_annotation = next(
            iter(
                filter(
                    lambda network_annotation: network_annotation.get("name")
                    == CORE_NETWORK_ATTACHMENT_DEFINITION_NAME,  # noqa: W503
                    network_annotations,
                )
            )
        )
        self.assertFalse(access_network_annotation.get("mac"))
        self.assertFalse(access_network_annotation.get("ips"))

    @patch("lightkube.core.client.Client.patch")
    @patch("ops.model.Container.get_service")
    @patch("lightkube.core.client.GenericSyncClient", new=Mock)
    @patch(
        f"{HUGEPAGES_LIBRARY_PATH}.KubernetesHugePagesPatchCharmLib.is_patched",
        Mock(return_value=True),
    )
    @patch(f"{MULTUS_LIBRARY_PATH}.KubernetesMultusCharmLib.is_ready", Mock(return_value=True))
    @patch("charm.DPDK.is_configured", Mock(return_value=True))
    @patch("ops.model.Container.exec", new=MagicMock)
    def test_given_upf_charm_configured_to_run_in_dpdk_mode_when_patch_statefulset_then_2_network_annotations_are_created(  # noqa: E501
        self, patch_get_service, kubernetes_statefulset_patch
    ):
        service_info_mock = Mock()
        service_info_mock.is_running.return_value = True
        patch_get_service.return_value = service_info_mock
        self.harness.update_config(
            key_values={
                "upf-mode": "dpdk",
                "enable-hugepages": True,
                "access-interface-mac-address": VALID_ACCESS_MAC,
                "core-interface-mac-address": VALID_CORE_MAC,
            }
        )
        patch_statefulset = kubernetes_statefulset_patch.call_args_list[0]
        patch_statefulset_call_args = next(
            iter(
                filter(
                    lambda call_item: isinstance(call_item, dict)
                    and "StatefulSet" in str(call_item.get("obj"))  # noqa: W503
                    and call_item.get("name") == self.harness.charm.app.name,  # noqa: W503
                    patch_statefulset,
                )
            )
        )
        network_annotations = json.loads(
            patch_statefulset_call_args.get("obj").spec.template.metadata.annotations.get(
                NetworkAnnotation.NETWORK_ANNOTATION_RESOURCE_KEY
            )
        )
        self.assertEqual(len(network_annotations), 2)

    @patch("lightkube.core.client.Client.patch")
    @patch("ops.model.Container.get_service")
    @patch("lightkube.core.client.GenericSyncClient", new=Mock)
    @patch(
        f"{HUGEPAGES_LIBRARY_PATH}.KubernetesHugePagesPatchCharmLib.is_patched",
        Mock(return_value=True),
    )
    @patch(f"{MULTUS_LIBRARY_PATH}.KubernetesMultusCharmLib.is_ready", Mock(return_value=True))
    @patch("charm.DPDK.is_configured", Mock(return_value=True))
    @patch("ops.model.Container.exec", new=MagicMock)
    def test_given_upf_charm_configured_to_run_in_dpdk_mode_when_generate_network_annotations_is_called_then_access_network_annotation_created(  # noqa: E501
        self, patch_get_service, kubernetes_statefulset_patch
    ):
        service_info_mock = Mock()
        service_info_mock.is_running.return_value = True
        patch_get_service.return_value = service_info_mock
        self.harness.update_config(
            key_values={
                "upf-mode": "dpdk",
                "enable-hugepages": True,
                "access-ip": VALID_ACCESS_IP,
                "access-interface-mac-address": VALID_ACCESS_MAC,
                "core-interface-mac-address": VALID_CORE_MAC,
            }
        )
        patch_statefulset = kubernetes_statefulset_patch.call_args_list[0]
        patch_statefulset_call_args = next(
            iter(
                filter(
                    lambda call_item: isinstance(call_item, dict)
                    and "StatefulSet" in str(call_item.get("obj"))  # noqa: W503
                    and call_item.get("name") == self.harness.charm.app.name,  # noqa: W503
                    patch_statefulset,
                )
            )
        )
        network_annotations = json.loads(
            patch_statefulset_call_args.get("obj").spec.template.metadata.annotations.get(
                NetworkAnnotation.NETWORK_ANNOTATION_RESOURCE_KEY
            )
        )
        access_network_annotation = next(
            iter(
                filter(
                    lambda network_annotation: network_annotation.get("name")
                    == ACCESS_NETWORK_ATTACHMENT_DEFINITION_NAME,  # noqa: W503
                    network_annotations,
                )
            )
        )
        self.assertTrue(access_network_annotation)
        self.assertEqual(access_network_annotation.get("interface"), ACCESS_INTERFACE_NAME)
        self.assertEqual(access_network_annotation.get("mac"), VALID_ACCESS_MAC)
        self.assertEqual(access_network_annotation.get("ips"), [VALID_ACCESS_IP])

    @patch("lightkube.core.client.Client.patch")
    @patch("ops.model.Container.get_service")
    @patch("lightkube.core.client.GenericSyncClient", new=Mock)
    @patch(
        f"{HUGEPAGES_LIBRARY_PATH}.KubernetesHugePagesPatchCharmLib.is_patched",
        Mock(return_value=True),
    )
    @patch(f"{MULTUS_LIBRARY_PATH}.KubernetesMultusCharmLib.is_ready", Mock(return_value=True))
    @patch("charm.DPDK.is_configured", Mock(return_value=True))
    @patch("ops.model.Container.exec", new=MagicMock)
    def test_given_upf_charm_configured_to_run_in_dpdk_mode_when_generate_network_annotations_is_called_then_core_network_annotation_created(  # noqa: E501
        self, patch_get_service, kubernetes_statefulset_patch
    ):
        service_info_mock = Mock()
        service_info_mock.is_running.return_value = True
        patch_get_service.return_value = service_info_mock
        self.harness.update_config(
            key_values={
                "upf-mode": "dpdk",
                "enable-hugepages": True,
                "core-ip": VALID_CORE_IP,
                "access-interface-mac-address": VALID_ACCESS_MAC,
                "core-interface-mac-address": VALID_CORE_MAC,
            }
        )
        patch_statefulset = kubernetes_statefulset_patch.call_args_list[0]
        patch_statefulset_call_args = next(
            iter(
                filter(
                    lambda call_item: isinstance(call_item, dict)
                    and "StatefulSet" in str(call_item.get("obj"))  # noqa: W503
                    and call_item.get("name") == self.harness.charm.app.name,  # noqa: W503
                    patch_statefulset,
                )
            )
        )
        network_annotations = json.loads(
            patch_statefulset_call_args.get("obj").spec.template.metadata.annotations.get(
                NetworkAnnotation.NETWORK_ANNOTATION_RESOURCE_KEY
            )
        )
        access_network_annotation = next(
            iter(
                filter(
                    lambda network_annotation: network_annotation.get("name")
                    == CORE_NETWORK_ATTACHMENT_DEFINITION_NAME,  # noqa: W503
                    network_annotations,
                )
            )
        )
        self.assertTrue(access_network_annotation)
        self.assertEqual(access_network_annotation.get("interface"), CORE_INTERFACE_NAME)
        self.assertEqual(access_network_annotation.get("mac"), VALID_CORE_MAC)
        self.assertEqual(access_network_annotation.get("ips"), [VALID_CORE_IP])

    @patch("charm.check_output")
    @patch("charm.Client", new=Mock)
    def test_given_cpu_not_supporting_required_instructions_when_install_then_incompatiblecpuerror_is_raised(  # noqa: E501
        self, patched_check_output
    ):
        patched_check_output.return_value = b"Flags: ssse3 fma cx16 rdrand"

        with self.assertRaises(IncompatibleCPUError):
            self.harness.charm.on.install.emit()

    @patch("charm.check_output")
    @patch("charm.Client", new=Mock)
    def test_given_cpu_supporting_required_instructions_when_install_then_charm_goes_to_maintenance_status(  # noqa: E501
        self, patched_check_output
    ):
        patched_check_output.return_value = b"Flags: avx2 ssse3 fma cx16 rdrand"

        self.harness.charm.on.install.emit()

        self.assertEqual(self.harness.model.unit.status, MaintenanceStatus())

    @patch("charm.Client")
    def test_when_install_then_external_service_is_created(self, patch_client):
        self.harness.charm.on.install.emit()

        expected_service = Service(
            apiVersion="v1",
            kind="Service",
            metadata=ObjectMeta(
                namespace=self.namespace,
                name=f"{self.harness.charm.app.name}-external",
                labels={
                    "app.kubernetes.io/name": self.harness.charm.app.name,
                },
            ),
            spec=ServiceSpec(
                selector={
                    "app.kubernetes.io/name": self.harness.charm.app.name,
                },
                ports=[
                    ServicePort(name="pfcp", port=8805, protocol="UDP"),
                ],
                type="LoadBalancer",
            ),
        )

        patch_client.return_value.apply.assert_called_once_with(
            expected_service, field_manager="controller"
        )

    @patch("charm.Client")
    def test_when_remove_then_external_service_is_deleted(self, patch_client):
        self.harness.charm.on.remove.emit()

        patch_client.return_value.delete.assert_called_once_with(
            Service,
            name=f"{self.harness.charm.app.name}-external",
            namespace=self.namespace,
        )

    @patch("lightkube.core.client.Client.create")
    @patch("ops.model.Container.get_service")
    @patch("lightkube.core.client.GenericSyncClient", new=Mock)
    @patch(
        f"{HUGEPAGES_LIBRARY_PATH}.KubernetesHugePagesPatchCharmLib.is_patched",
        Mock(return_value=True),
    )
    @patch(f"{MULTUS_LIBRARY_PATH}.KubernetesMultusCharmLib.is_ready", Mock(return_value=True))
    @patch("charm.DPDK.is_configured", Mock(return_value=True))
    @patch("ops.model.Container.exec", new=MagicMock)
    def test_given_default_config_when_create_network_attachment_definitions_then_interface_mtu_not_set_in_the_network_attachment_definitions(  # noqa: E501
        self, patch_get_service, kubernetes_create_object
    ):
        service_info_mock = Mock()
        service_info_mock.is_running.return_value = True
        patch_get_service.return_value = service_info_mock
        self.harness.update_config(
            key_values={
                "access-ip": "192.168.252.3/24",
                "access-gateway-ip": ACCESS_GW_IP,
                "gnb-subnet": GNB_SUBNET,
                "core-ip": VALID_CORE_IP,
                "core-gateway-ip": CORE_GW_IP,
            }
        )

        create_nad_calls = kubernetes_create_object.call_args_list
        for create_nad_call in create_nad_calls:
            create_nad_call_args = next(
                iter(filter(lambda call_item: isinstance(call_item, dict), create_nad_call))
            )
            nad_config = json.loads(create_nad_call_args.get("obj").spec.get("config"))
            self.assertNotIn("mtu", nad_config)

    @patch("lightkube.core.client.Client.create")
    @patch("ops.model.Container.get_service")
    @patch("lightkube.core.client.GenericSyncClient", new=Mock)
    @patch(
        f"{HUGEPAGES_LIBRARY_PATH}.KubernetesHugePagesPatchCharmLib.is_patched",
        Mock(return_value=True),
    )
    @patch(f"{MULTUS_LIBRARY_PATH}.KubernetesMultusCharmLib.is_ready", Mock(return_value=True))
    @patch("charm.DPDK.is_configured", Mock(return_value=True))
    @patch("ops.model.Container.exec", new=MagicMock)
    def test_given_default_config_with_interfaces_mtu_sizes_when_create_network_attachment_definitions_then_interface_mtu_set_in_the_network_attachment_definitions(  # noqa: E501
        self, patch_get_service, kubernetes_create_object
    ):
        service_info_mock = Mock()
        service_info_mock.is_running.return_value = True
        patch_get_service.return_value = service_info_mock
        self.harness.update_config(
            key_values={
                "access-ip": "192.168.252.3/24",
                "access-gateway-ip": ACCESS_GW_IP,
                "access-interface-mtu-size": VALID_MTU_SIZE_1,
                "gnb-subnet": GNB_SUBNET,
                "core-ip": VALID_CORE_IP,
                "core-gateway-ip": CORE_GW_IP,
                "core-interface-mtu-size": VALID_MTU_SIZE_1,
            }
        )

        create_nad_calls = kubernetes_create_object.call_args_list
        for create_nad_call in create_nad_calls:
            create_nad_call_args = next(
                iter(filter(lambda call_item: isinstance(call_item, dict), create_nad_call))
            )
            nad_config = json.loads(create_nad_call_args.get("obj").spec.get("config"))
            self.assertEqual(nad_config["mtu"], VALID_MTU_SIZE_1)

    def test_given_default_config_with_interfaces_too_small_and_too_big_mtu_sizes_when_network_attachment_definitions_from_config_is_called_then_status_is_blocked(  # noqa: E501
        self,
    ):
        self.harness.update_config(
            key_values={
                "access-interface-mtu-size": TOO_SMALL_MTU_SIZE,
                "core-interface-mtu-size": TOO_BIG_MTU_SIZE,
            }
        )
        self.assertEqual(
            self.harness.model.unit.status,
            BlockedStatus(
                "The following configurations are not valid: ['access-interface-mtu-size', 'core-interface-mtu-size']"  # noqa: E501, W505
            ),
        )

    def test_given_default_config_with_interfaces_zero_mtu_sizes_when_network_attachment_definitions_from_config_is_called_then_status_is_blocked(  # noqa: E501
        self,
    ):
        self.harness.update_config(
            key_values={
                "access-interface-mtu-size": ZERO_MTU_SIZE,
                "core-interface-mtu-size": ZERO_MTU_SIZE,
            }
        )
        self.assertEqual(
            self.harness.model.unit.status,
            BlockedStatus(
                "The following configurations are not valid: ['access-interface-mtu-size', 'core-interface-mtu-size']"  # noqa: E501, W505
            ),
        )

    @patch(f"{MULTUS_LIBRARY_PATH}.KubernetesClient", new=Mock)
    @patch(f"{MULTUS_LIBRARY_PATH}.KubernetesClient.list_network_attachment_definitions")
    @patch(f"{MULTUS_LIBRARY_PATH}.KubernetesMultusCharmLib.is_ready")
    @patch(f"{MULTUS_LIBRARY_PATH}.KubernetesMultusCharmLib.delete_pod")
    @patch(f"{HUGEPAGES_LIBRARY_PATH}.KubernetesHugePagesPatchCharmLib.is_patched")
    def test_given_container_can_connect_bessd_pebble_ready_when_core_net_mtu_config_changed_to_a_different_valid_value_then_delete_pod_is_called(  # noqa: E501
        self,
        patch_hugepages_is_patched,
        patch_delete_pod,
        patch_multus_is_ready,
        patch_list_na_definitions,
    ):
        self.harness.handle_exec("bessd", [], result=0)
        patch_hugepages_is_patched.return_value = True
        patch_multus_is_ready.return_value = True
        self.harness.set_can_connect(container="bessd", val=True)
        self.harness.set_can_connect(container="pfcp-agent", val=True)
        original_nads = self.harness.charm._network_attachment_definitions_from_config()
        update_nad_labels(original_nads, self.harness.charm.app.name)
        patch_list_na_definitions.return_value = original_nads
        self.harness.update_config(key_values={"core-interface-mtu-size": VALID_MTU_SIZE_1})
        patch_delete_pod.assert_called_once()

    @patch(f"{MULTUS_LIBRARY_PATH}.KubernetesClient", new=Mock)
    @patch(f"{MULTUS_LIBRARY_PATH}.KubernetesClient.list_network_attachment_definitions")
    @patch(f"{MULTUS_LIBRARY_PATH}.KubernetesMultusCharmLib.is_ready")
    @patch(f"{MULTUS_LIBRARY_PATH}.KubernetesMultusCharmLib.delete_pod")
    @patch(f"{HUGEPAGES_LIBRARY_PATH}.KubernetesHugePagesPatchCharmLib.is_patched")
    def test_given_container_can_connect_bessd_pebble_ready_when_core_net_mtu_config_changed_to_different_valid_values_then_delete_pod_called_twice(  # noqa: E501
        self,
        patch_hugepages_is_patched,
        patch_delete_pod,
        patch_multus_is_ready,
        patch_list_na_definitions,
    ):
        self.harness.handle_exec("bessd", [], result=0)
        patch_hugepages_is_patched.return_value = True
        patch_multus_is_ready.return_value = True
        self.harness.set_can_connect(container="bessd", val=True)
        self.harness.set_can_connect(container="pfcp-agent", val=True)
        original_nads = self.harness.charm._network_attachment_definitions_from_config()
        update_nad_labels(original_nads, self.harness.charm.app.name)
        patch_list_na_definitions.return_value = original_nads
        self.harness.update_config(key_values={"core-interface-mtu-size": VALID_MTU_SIZE_1})
        modified_nads = self.harness.charm._network_attachment_definitions_from_config()
        update_nad_labels(modified_nads, self.harness.charm.app.name)
        patch_list_na_definitions.return_value = modified_nads
        self.harness.update_config(key_values={"core-interface-mtu-size": VALID_MTU_SIZE_2})
        self.assertEqual(patch_delete_pod.call_count, 2)

    @patch(f"{MULTUS_LIBRARY_PATH}.KubernetesClient", new=Mock)
    @patch(f"{MULTUS_LIBRARY_PATH}.KubernetesClient.list_network_attachment_definitions")
    @patch(f"{MULTUS_LIBRARY_PATH}.KubernetesMultusCharmLib.is_ready")
    @patch(f"{MULTUS_LIBRARY_PATH}.KubernetesClient.delete_pod")
    @patch(f"{HUGEPAGES_LIBRARY_PATH}.KubernetesHugePagesPatchCharmLib.is_patched")
    def test_given_container_can_connect_bessd_pebble_ready_when_core_net_mtu_config_changed_to_same_valid_value_multiple_times_then_delete_pod_called_once(  # noqa: E501
        self,
        patch_hugepages_is_patched,
        patch_delete_pod,
        patch_multus_is_ready,
        patch_list_na_definitions,
    ):
        self.harness.handle_exec("bessd", [], result=0)
        """Delete pod is called for the first config change, setting the same config value does not trigger pod restarts."""  # noqa: E501, W505
        patch_hugepages_is_patched.return_value = True
        patch_multus_is_ready.return_value = True
        self.harness.set_can_connect(container="bessd", val=True)
        self.harness.set_can_connect(container="pfcp-agent", val=True)
        original_nads = self.harness.charm._network_attachment_definitions_from_config()
        update_nad_labels(original_nads, self.harness.charm.app.name)
        patch_list_na_definitions.return_value = original_nads
        self.harness.update_config(key_values={"core-interface-mtu-size": VALID_MTU_SIZE_2})
        patch_delete_pod.assert_called_once()
        nads_after_first_config_change = (
            self.harness.charm._network_attachment_definitions_from_config()
        )
        update_nad_labels(nads_after_first_config_change, self.harness.charm.app.name)
        patch_list_na_definitions.return_value = nads_after_first_config_change
        self.harness.update_config(key_values={"core-interface-mtu-size": VALID_MTU_SIZE_2})
        patch_delete_pod.assert_called_once()
        nads_after_second_config_change = (
            self.harness.charm._network_attachment_definitions_from_config()
        )
        update_nad_labels(nads_after_second_config_change, self.harness.charm.app.name)
        for nad in nads_after_second_config_change:
            nad.metadata.labels = {"app.juju.is/created-by": self.harness.charm.app.name}
        patch_list_na_definitions.return_value = nads_after_second_config_change
        self.harness.update_config(key_values={"core-interface-mtu-size": VALID_MTU_SIZE_2})
        patch_delete_pod.assert_called_once()

    @patch(f"{MULTUS_LIBRARY_PATH}.KubernetesClient", new=Mock)
    @patch(f"{MULTUS_LIBRARY_PATH}.KubernetesClient.list_network_attachment_definitions")
    @patch(f"{MULTUS_LIBRARY_PATH}.KubernetesMultusCharmLib.is_ready")
    @patch(f"{MULTUS_LIBRARY_PATH}.KubernetesMultusCharmLib.delete_pod")
    def test_given_container_can_connect_bessd_pebble_ready_when_core_net_mtu_config_changed_to_an_invalid_value_then_delete_pod_is_not_called(  # noqa: E501
        self,
        patch_delete_pod,
        patch_multus_is_ready,
        patch_list_na_definitions,
    ):
        self.harness.handle_exec("bessd", [], result=0)
        patch_multus_is_ready.return_value = True
        self.harness.set_can_connect(container="bessd", val=True)
        self.harness.set_can_connect(container="pfcp-agent", val=True)
        original_nads = self.harness.charm._network_attachment_definitions_from_config()
        update_nad_labels(original_nads, self.harness.charm.app.name)
        patch_list_na_definitions.return_value = original_nads
        self.harness.update_config(key_values={"core-interface-mtu-size": TOO_BIG_MTU_SIZE})
        patch_delete_pod.assert_not_called()<|MERGE_RESOLUTION|>--- conflicted
+++ resolved
@@ -177,12 +177,7 @@
 
     @patch(f"{MULTUS_LIBRARY_PATH}.KubernetesMultusCharmLib.is_ready")
     def test_given_bessd_config_file_not_yet_written_when_bessd_pebble_ready_then_config_file_is_written(  # noqa: E501
-<<<<<<< HEAD
         self, _
-=======
-        self,
-        _,
->>>>>>> acf337c5
     ):
         self.harness.handle_exec("bessd", [], result=0)
         self.harness.container_pebble_ready(container_name="bessd")
@@ -195,12 +190,7 @@
 
     @patch(f"{MULTUS_LIBRARY_PATH}.KubernetesMultusCharmLib.is_ready")
     def test_given_bessd_config_file_not_yet_written_when_config_storage_attached_then_config_file_is_written(  # noqa: E501
-<<<<<<< HEAD
         self, _
-=======
-        self,
-        _,
->>>>>>> acf337c5
     ):
         self.harness.handle_exec("bessd", [], result=0)
         self.harness.set_can_connect("bessd", True)
