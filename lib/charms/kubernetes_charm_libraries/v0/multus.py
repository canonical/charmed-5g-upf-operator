# Copyright 2023 Canonical Ltd.
# See LICENSE file for licensing details.

"""Charm Library used to leverage the Multus Kubernetes CNI in charms.

- On a BoundEvent (e.g. self.on.nad_config_changed which is originated from NadConfigChangedEvent),
 it will:
  - Configure the requested network attachment definitions
  - Patch the statefulset with the necessary annotations for the container to have interfaces
    that use those new network attachments.
  - If an existing NAD config changed, it triggers pod restart to make the new config effective
- On charm removal, it will:
  - Delete the created network attachment definitions

## Usage

```python

from charms.kubernetes_charm_libraries.v0.multus import (
    KubernetesMultusCharmLib,
    NetworkAttachmentDefinition,
    NetworkAnnotation
)

class NadConfigChangedEvent(EventBase):

    def __init__(self, handle: Handle):
        super().__init__(handle)


class KubernetesMultusCharmEvents(CharmEvents):

    nad_config_changed = EventSource(NadConfigChangedEvent)


class YourCharm(CharmBase):

    on = KubernetesMultusCharmEvents()

    def __init__(self, *args):
        super().__init__(*args)
        self._kubernetes_multus = KubernetesMultusCharmLib(
            charm=self,
            container_name=self._container_name,
            cap_net_admin=True,
            privileged=True,
            network_annotations=[
                NetworkAnnotation(
                    name=NETWORK_ATTACHMENT_DEFINITION_NAME,
                    interface=INTERFACE_NAME,
                )
            ],
            network_attachment_definitions_func=self._network_attachment_definitions_from_config,
            refresh_event=self.on.nad_config_changed,
        )

    def _network_attachment_definitions_from_config(self) -> list[NetworkAttachmentDefinition]:
        return [
            NetworkAttachmentDefinition(
                metadata=ObjectMeta(name=NETWORK_ATTACHMENT_DEFINITION_NAME),
                spec={
                    "config": json.dumps(
                        {
                            "cniVersion": "0.3.1",
                            "type": "macvlan",
                            "ipam": {
                                "type": "static",
                                "routes": [
                                    {
                                        "dst": self._get_upf_ip_address_from_config(),
                                        "gw": self._get_upf_gateway_from_config(),
                                    }
                                ],
                                "addresses": [
                                    {
                                        "address": self._get_interface_ip_address_from_config(),
                                    }
                                ],
                            },
                        }
                    )
                },
            ),
        ]

    def _on_config_changed(self, event: EventBase):
        if not self.unit.is_leader():
            return
        if self._get_invalid_configs():
            return
        # Fire the NadConfigChangedEvent if the configs are valid.
        self.on.nad_config_changed.emit()
```
"""

import json
import logging
from dataclasses import asdict, dataclass
from json.decoder import JSONDecodeError
from typing import Callable, Optional, Union

import httpx
from lightkube import Client
from lightkube.core.exceptions import ApiError
from lightkube.generic_resource import GenericNamespacedResource, create_namespaced_resource
from lightkube.models.apps_v1 import StatefulSetSpec
from lightkube.models.core_v1 import (
    Capabilities,
    Container,
    PodSpec,
    PodTemplateSpec,
    SecurityContext,
)
from lightkube.models.meta_v1 import ObjectMeta
from lightkube.resources.apps_v1 import StatefulSet
from lightkube.resources.core_v1 import Pod
from lightkube.types import PatchType
from ops.charm import CharmBase, RemoveEvent
from ops.framework import BoundEvent, Object

# The unique Charmhub library identifier, never change it
LIBID = "75283550e3474e7b8b5b7724d345e3c2"

# Increment this major API version when introducing breaking changes
LIBAPI = 0

# Increment this PATCH version before using `charmcraft publish-lib` or reset
# to 0 if you are raising the major API version
LIBPATCH = 7


logger = logging.getLogger(__name__)

_NetworkAttachmentDefinition = create_namespaced_resource(
    group="k8s.cni.cncf.io",
    version="v1",
    kind="NetworkAttachmentDefinition",
    plural="network-attachment-definitions",
)


class NetworkAttachmentDefinition(_NetworkAttachmentDefinition):  # type: ignore[valid-type, misc]
    """Object to represent Kubernetes Multus NetworkAttachmentDefinition."""

    def __eq__(self, other):
        """Validates equality between two NetworkAttachmentDefinitions object."""
        return self.metadata.name == other.metadata.name and self.spec == other.spec


@dataclass
class NetworkAnnotation:
    """NetworkAnnotation."""

    name: str
    interface: str

    dict = asdict


class KubernetesMultusError(Exception):
    """KubernetesMultusError."""

    def __init__(self, message: str):
        self.message = message
        super().__init__(self.message)


class KubernetesClient:
    """Class containing all the Kubernetes specific calls."""

    def __init__(self, namespace: str):
        self.client = Client()
        self.namespace = namespace

    def delete_pod(self, pod_name: str) -> None:
        """Deleting given pod.

        Args:
            pod_name (str): Pod name

        """
        self.client.delete(Pod, pod_name, namespace=self.namespace)

    def pod_is_ready(
        self,
        pod_name: str,
        *,
        network_annotations: list[NetworkAnnotation],
        container_name: str,
        cap_net_admin: bool,
        privileged: bool,
    ) -> bool:
        """Returns whether pod has the requisite network annotation and NET_ADMIN capability.

        Args:
            pod_name: Pod name
            network_annotations: List of network annotations
            container_name: Container name
            cap_net_admin: Container requires NET_ADMIN capability
            privileged: Container requires privileged security context

        Returns:
            bool: Whether pod is ready.


        statefulset.spec.template.metadata.annotations
        pod.metadata.annotations

        statefulset.spec.template.spec.containers
        pod.spec.containers
        """
        try:
            pod = self.client.get(Pod, name=pod_name, namespace=self.namespace)
        except ApiError as e:
            if e.status.reason == "Unauthorized":
                logger.debug("kube-apiserver not ready yet")
            else:
                raise KubernetesMultusError(f"Pod {pod_name} not found")
            return False
        return self._pod_is_patched(
            pod=pod,  # type: ignore[arg-type]
            network_annotations=network_annotations,
            container_name=container_name,
            cap_net_admin=cap_net_admin,
            privileged=privileged,
        )

    def network_attachment_definition_is_created(
        self, network_attachment_definition: NetworkAttachmentDefinition
    ) -> bool:
        """Returns whether a NetworkAttachmentDefinition is created.

        Args:
            network_attachment_definition: NetworkAttachmentDefinition

        Returns:
            bool: Whether the NetworkAttachmentDefinition is created
        """
        try:
            existing_nad = self.client.get(
                res=NetworkAttachmentDefinition,
                name=network_attachment_definition.metadata.name,
                namespace=self.namespace,
            )
            return existing_nad == network_attachment_definition
        except ApiError as e:
            if e.status.reason == "NotFound":
                logger.debug("NetworkAttachmentDefinition not found")
            elif e.status.reason == "Unauthorized":
                logger.debug("kube-apiserver not ready yet")
            else:
                raise KubernetesMultusError(
                    f"Unexpected outcome when retrieving NetworkAttachmentDefinition "
                    f"{network_attachment_definition.metadata.name}"
                )
            return False
        except httpx.HTTPStatusError as e:
            if e.response.status_code == 404:
                raise KubernetesMultusError(
                    "NetworkAttachmentDefinition resource not found. "
                    "You may need to install Multus CNI."
                )
            else:
                raise KubernetesMultusError(
                    f"Unexpected outcome when retrieving NetworkAttachmentDefinition "
                    f"{network_attachment_definition.metadata.name}"
                )

    def create_network_attachment_definition(
        self, network_attachment_definition: GenericNamespacedResource
    ) -> None:
        """Creates a NetworkAttachmentDefinition.

        Args:
            network_attachment_definition: NetworkAttachmentDefinition object
        """
        try:
            self.client.create(obj=network_attachment_definition, namespace=self.namespace)  # type: ignore[call-overload]  # noqa: E501
        except ApiError:
            raise KubernetesMultusError(
                f"Could not create NetworkAttachmentDefinition "
                f"{network_attachment_definition.metadata.name}"  # type: ignore[union-attr]
            )
        logger.info(
            "NetworkAttachmentDefinition %s created", network_attachment_definition.metadata.name  # type: ignore[union-attr]  # noqa: E501, W505
        )

    def list_network_attachment_definitions(self) -> list[NetworkAttachmentDefinition]:
        """Lists NetworkAttachmentDefinitions in a given namespace.

        Returns:
            list[NetworkAttachmentDefinition]: List of NetworkAttachmentDefinitions
        """
        try:
            return list(
                self.client.list(res=NetworkAttachmentDefinition, namespace=self.namespace)
            )
        except ApiError:
            raise KubernetesMultusError("Could not list NetworkAttachmentDefinitions")

    def delete_network_attachment_definition(self, name: str) -> None:
        """Deletes network attachment definition based on name.

        Args:
            name: NetworkAttachmentDefinition name
        """
        try:
            self.client.delete(
                res=NetworkAttachmentDefinition, name=name, namespace=self.namespace
            )
        except ApiError:
            raise KubernetesMultusError(f"Could not delete NetworkAttachmentDefinition {name}")
        logger.info("NetworkAttachmentDefinition %s deleted", name)

    def patch_statefulset(
        self,
        name: str,
        network_annotations: list[NetworkAnnotation],
        container_name: str,
        cap_net_admin: bool,
        privileged: bool,
    ) -> None:
        """Patches a statefulset with Multus annotation and NET_ADMIN capability.

        Args:
            name: Statefulset name
            network_annotations: List of network annotations
            container_name: Container name
            cap_net_admin: Container requires NET_ADMIN capability
            privileged: Container requires privileged security context
        """
        if not network_annotations:
            logger.info("No network annotations were provided")
            return
        try:
            statefulset = self.client.get(res=StatefulSet, name=name, namespace=self.namespace)
        except ApiError:
            raise KubernetesMultusError(f"Could not get statefulset {name}")
        container = Container(name=container_name)
        if cap_net_admin:
            container.securityContext = SecurityContext(
                capabilities=Capabilities(
                    add=[
                        "NET_ADMIN",
                    ]
                )
            )
        if privileged:
            container.securityContext.privileged = True
        statefulset_delta = StatefulSet(
            spec=StatefulSetSpec(
                selector=statefulset.spec.selector,  # type: ignore[attr-defined]
                serviceName=statefulset.spec.serviceName,  # type: ignore[attr-defined]
                template=PodTemplateSpec(
                    metadata=ObjectMeta(
                        annotations={
                            "k8s.v1.cni.cncf.io/networks": json.dumps(
                                [
                                    network_annotation.dict()
                                    for network_annotation in network_annotations
                                ]
                            )
                        }
                    ),
                    spec=PodSpec(containers=[container]),
                ),
            )
        )
        try:
            self.client.patch(
                res=StatefulSet,
                name=name,
                obj=statefulset_delta,
                patch_type=PatchType.APPLY,
                namespace=self.namespace,
                field_manager=self.__class__.__name__,
            )
        except ApiError:
            raise KubernetesMultusError(f"Could not patch statefulset {name}")
        logger.info("Multus annotation added to %s statefulset", name)

    def statefulset_is_patched(
        self,
        name: str,
        network_annotations: list[NetworkAnnotation],
        container_name: str,
        cap_net_admin: bool,
        privileged: bool,
    ) -> bool:
        """Returns whether the statefulset has the expected multus annotation.

        Args:
            name: Statefulset name.
            network_annotations: list of network annotations
            container_name: Container name
            cap_net_admin: Container requires NET_ADMIN capability
            privileged: Container requires privileged security context

        Returns:
            bool: Whether the statefulset has the expected multus annotation.
        """
        try:
            statefulset = self.client.get(res=StatefulSet, name=name, namespace=self.namespace)
        except ApiError as e:
            if e.status.reason == "Unauthorized":
                logger.debug("kube-apiserver not ready yet")
            else:
                raise KubernetesMultusError(f"Could not get statefulset {name}")
            return False
        return self._pod_is_patched(
            container_name=container_name,
            cap_net_admin=cap_net_admin,
            privileged=privileged,
            network_annotations=network_annotations,
            pod=statefulset.spec.template,  # type: ignore[attr-defined]
        )

    def _pod_is_patched(
        self,
        container_name: str,
        cap_net_admin: bool,
        privileged: bool,
        network_annotations: list[NetworkAnnotation],
        pod: Union[PodTemplateSpec, Pod],
    ) -> bool:
        """Returns whether a pod is patched with network annotations and security context.

        Args:
            container_name: Container name
            cap_net_admin: Whether we expect "container name" to have cap_net_admin
            privileged: Whether we expect "container name" to be privileged
            network_annotations: List of network annotations
            pod: Kubernetes pod object.

        Returns:
            bool
        """
        if not self._annotations_contains_multus_networks(
            annotations=pod.metadata.annotations,
            network_annotations=network_annotations,
        ):
            return False
        if not self._container_security_context_is_set(
            containers=pod.spec.containers,
            container_name=container_name,
            cap_net_admin=cap_net_admin,
            privileged=privileged,
        ):
            return False
        return True

    def _annotations_contains_multus_networks(
        self, annotations: dict, network_annotations: list[NetworkAnnotation]
    ) -> bool:
        if "k8s.v1.cni.cncf.io/networks" not in annotations:
            return False
        try:
            if json.loads(annotations["k8s.v1.cni.cncf.io/networks"]) != [
                network_annotation.dict() for network_annotation in network_annotations
            ]:
                return False
        except JSONDecodeError:
            return False
        return True

    def _container_security_context_is_set(
        self,
        containers: list[Container],
        container_name: str,
        cap_net_admin: bool,
        privileged: bool,
    ) -> bool:
        """Returns whether container spec contains the expected security context.

        Args:
            containers: list of Containers
            container_name: Container name
            cap_net_admin: Whether we expect "container name" to have cap_net_admin
            privileged: Whether we expect "container name" to be privileged

        Returns:
            bool
        """
        for container in containers:
            if container.name == container_name:
                if cap_net_admin and "NET_ADMIN" not in container.securityContext.capabilities.add:
                    return False
                if privileged and not container.securityContext.privileged:
                    return False
        return True


class KubernetesMultusCharmLib(Object):
    """Class to be instantiated by charms requiring Multus networking."""

    def __init__(
        self,
        charm: CharmBase,
        network_attachment_definitions_func: Callable[
            [], Optional[list[NetworkAttachmentDefinition]]
        ],
        network_annotations: list[NetworkAnnotation],
        container_name: str,
        refresh_event: BoundEvent,
        cap_net_admin: bool = False,
        privileged: bool = False,
    ):
        """Constructor for the KubernetesMultusCharmLib.

        Args:
            charm: Charm object
            network_attachment_definitions_func: A callable to a function returning a list of
              `NetworkAttachmentDefinition` to be created or None if config is invalid.
            network_annotations: List of NetworkAnnotation.
            container_name: Container name
            cap_net_admin: Container requires NET_ADMIN capability
            privileged: Container requires privileged security context
            refresh_event: A BoundEvent which will be observed
                to configure_multus (e.g. NadConfigChangedEvent).
        """
        super().__init__(charm, "kubernetes-multus")
        self.kubernetes = KubernetesClient(namespace=self.model.name)
        self.network_attachment_definitions_func = network_attachment_definitions_func
        self.network_annotations = network_annotations
        self.container_name = container_name
        self.cap_net_admin = cap_net_admin
        self.privileged = privileged
        # Apply custom events
        self.framework.observe(refresh_event, self._configure_multus)
        self.framework.observe(charm.on.remove, self._on_remove)

    def _configure_multus(self, event: BoundEvent) -> None:
        """Creates network attachment definitions and patches statefulset.

        Args:
            event: EventBase
        """
        self._configure_network_attachment_definitions()
        if not self._statefulset_is_patched():
            self.kubernetes.patch_statefulset(
                name=self.model.app.name,
                network_annotations=self.network_annotations,
                container_name=self.container_name,
                cap_net_admin=self.cap_net_admin,
                privileged=self.privileged,
            )

    def _network_attachment_definition_created_by_charm(
        self, network_attachment_definition: NetworkAttachmentDefinition
    ) -> bool:
        """Returns whether a given NetworkAttachmentDefinitions was created by this charm."""
        labels = network_attachment_definition.metadata.labels
        if not labels:
            return False
        if "app.juju.is/created-by" not in labels:
            return False
        if labels["app.juju.is/created-by"] != self.model.app.name:
            return False
        return True

    def _configure_network_attachment_definitions(self):
        """Configures NetworkAttachmentDefinitions in Kubernetes.

        1. Goes through the list of existing NetworkAttachmentDefinitions in Kubernetes.
        - If it was created by this charm:
          - If it is in the list of NetworkAttachmentDefinitions to create, remove it from the
            list of NetworkAttachmentDefinitions to create
          - Else, delete it
        2. Goes through the list of NetworkAttachmentDefinitions to create and create them all
        3. Detects the NAD config changes and triggers pod restart
           if any there is any modification in existing NADs
        """
        if (
            network_attachment_definitions_to_create := self.network_attachment_definitions_func()
        ) is None:
            # If the NAD configs are not valid, this is set to None
            # by charm to exit without processing as a protection.
            return
        nad_config_changed = False
        for (
            existing_network_attachment_definition
        ) in self.kubernetes.list_network_attachment_definitions():
            if self._network_attachment_definition_created_by_charm(
                existing_network_attachment_definition
            ):
                if (
                    existing_network_attachment_definition
                    not in network_attachment_definitions_to_create
                ):
                    self.kubernetes.delete_network_attachment_definition(
                        name=existing_network_attachment_definition.metadata.name
                    )
                    nad_config_changed = True
                else:
                    network_attachment_definitions_to_create.remove(
                        existing_network_attachment_definition
                    )
        for network_attachment_definition_to_create in network_attachment_definitions_to_create:
            self.kubernetes.create_network_attachment_definition(
                network_attachment_definition=network_attachment_definition_to_create
            )
        if nad_config_changed:
            # We want to trigger the pod restart once if there is a change in NADs
            # after all the NADs are configured.
            self.delete_pod()

    def _network_attachment_definitions_are_created(self) -> bool:
        """Returns whether all network attachment definitions are created."""
        if (network_attachment_definitions := self.network_attachment_definitions_func()) is None:
            return False
        for network_attachment_definition in network_attachment_definitions:
            if not self.kubernetes.network_attachment_definition_is_created(
                network_attachment_definition=network_attachment_definition
            ):
                return False
        return True

    def _statefulset_is_patched(self) -> bool:
        """Returns whether statefuset is patched with network annotations and capabilities."""
        return self.kubernetes.statefulset_is_patched(
            name=self.model.app.name,
            network_annotations=self.network_annotations,
            container_name=self.container_name,
            cap_net_admin=self.cap_net_admin,
            privileged=self.privileged,
        )

    def _pod_is_ready(self) -> bool:
        """Returns whether pod is ready with network annotations and capabilities."""
        return self.kubernetes.pod_is_ready(
            pod_name=self._pod,
            network_annotations=self.network_annotations,
            container_name=self.container_name,
            cap_net_admin=self.cap_net_admin,
            privileged=self.privileged,
        )

    def is_ready(self) -> bool:
        """Returns whether Multus is ready.

        Validates that the network attachment definitions are created, that the statefulset is
        patched with the appropriate Multus annotations and capabilities and that the pod
        also contains the same annotations and capabilities.

        Returns:
            bool: Whether Multus is ready
        """
        nad_are_created = self._network_attachment_definitions_are_created()
        satefulset_is_patched = self._statefulset_is_patched()
        pod_is_ready = self._pod_is_ready()
        return nad_are_created and satefulset_is_patched and pod_is_ready

    @property
    def _pod(self) -> str:
        """Name of the unit's pod.

        Returns:
            str: A string containing the name of the current unit's pod.
        """
        return "-".join(self.model.unit.name.rsplit("/", 1))

    def _on_remove(self, event: RemoveEvent) -> None:
        """Deletes network attachment definitions.

        Args:
            event: RemoveEvent
        """
        if (network_attachment_definitions := self.network_attachment_definitions_func()) is None:
            return
        for network_attachment_definition in network_attachment_definitions:
            if self.kubernetes.network_attachment_definition_is_created(
                network_attachment_definition=network_attachment_definition
            ):
                self.kubernetes.delete_network_attachment_definition(
                    name=network_attachment_definition.metadata.name  # type: ignore[union-attr]
                )

    def delete_pod(self) -> None:
        """Delete the pod."""
<<<<<<< HEAD
        self.kubernetes.delete_pod(self._pod)
=======
        self.kubernetes.delete_pod(self._pod)

    def get_network_attachment_definitions(self) -> list[NetworkAttachmentDefinition]:
        """Get all existing network attachment definitions in the namespace.

        Returns:
            NetworkAttachmentDefinitions (list) : List of network attachment definitions
        """
        return self.kubernetes.list_network_attachment_definitions()
>>>>>>> cb87d0d1
<|MERGE_RESOLUTION|>--- conflicted
+++ resolved
@@ -677,16 +677,4 @@
 
     def delete_pod(self) -> None:
         """Delete the pod."""
-<<<<<<< HEAD
-        self.kubernetes.delete_pod(self._pod)
-=======
-        self.kubernetes.delete_pod(self._pod)
-
-    def get_network_attachment_definitions(self) -> list[NetworkAttachmentDefinition]:
-        """Get all existing network attachment definitions in the namespace.
-
-        Returns:
-            NetworkAttachmentDefinitions (list) : List of network attachment definitions
-        """
-        return self.kubernetes.list_network_attachment_definitions()
->>>>>>> cb87d0d1
+        self.kubernetes.delete_pod(self._pod)